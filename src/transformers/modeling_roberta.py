--- conflicted
+++ resolved
@@ -22,13 +22,10 @@
 import torch.nn as nn
 from torch.nn import CrossEntropyLoss, MSELoss
 
-<<<<<<< HEAD
+from .activations import ACT2FN, gelu
 from .adapter_bert import BertModelHeadsMixin
 from .adapter_model_mixin import ModelWithHeadsAdaptersMixin
 from .adapter_utils import parse_adapter_names
-=======
-from .activations import ACT2FN, gelu
->>>>>>> 1ba08dc2
 from .configuration_roberta import RobertaConfig
 from .file_utils import (
     add_code_sample_docstrings,
@@ -879,15 +876,9 @@
 
 
 @add_start_docstrings("""RoBERTa Model with a `language modeling` head on top. """, ROBERTA_START_DOCSTRING)
-<<<<<<< HEAD
-class RobertaForMaskedLM(ModelWithHeadsAdaptersMixin, BertPreTrainedModel):
-    config_class = RobertaConfig
-    base_model_prefix = "roberta"
-=======
-class RobertaForMaskedLM(RobertaPreTrainedModel):
+class RobertaForMaskedLM(ModelWithHeadsAdaptersMixin, RobertaPreTrainedModel):
     authorized_missing_keys = [r"position_ids", r"predictions.decoder.bias"]
     authorized_unexpected_keys = [r"pooler"]
->>>>>>> 1ba08dc2
 
     def __init__(self, config):
         super().__init__(config)
@@ -926,11 +917,8 @@
         labels=None,
         output_attentions=None,
         output_hidden_states=None,
-<<<<<<< HEAD
         adapter_names=None,
-=======
         return_dict=None,
->>>>>>> 1ba08dc2
         **kwargs
     ):
         r"""
@@ -962,11 +950,8 @@
             encoder_attention_mask=encoder_attention_mask,
             output_attentions=output_attentions,
             output_hidden_states=output_hidden_states,
-<<<<<<< HEAD
             adapter_names=adapter_names,
-=======
             return_dict=return_dict,
->>>>>>> 1ba08dc2
         )
         sequence_output = outputs[0]
 
@@ -1030,14 +1015,8 @@
     on top of the pooled output) e.g. for GLUE tasks. """,
     ROBERTA_START_DOCSTRING,
 )
-<<<<<<< HEAD
-class RobertaForSequenceClassification(ModelWithHeadsAdaptersMixin, BertPreTrainedModel):
-    config_class = RobertaConfig
-    base_model_prefix = "roberta"
-=======
-class RobertaForSequenceClassification(RobertaPreTrainedModel):
+class RobertaForSequenceClassification(ModelWithHeadsAdaptersMixin, RobertaPreTrainedModel):
     authorized_missing_keys = [r"position_ids"]
->>>>>>> 1ba08dc2
 
     def __init__(self, config):
         super().__init__(config)
@@ -1066,11 +1045,8 @@
         labels=None,
         output_attentions=None,
         output_hidden_states=None,
-<<<<<<< HEAD
         adapter_names=None,
-=======
         return_dict=None,
->>>>>>> 1ba08dc2
     ):
         r"""
         labels (:obj:`torch.LongTensor` of shape :obj:`(batch_size,)`, `optional`):
@@ -1090,11 +1066,8 @@
             inputs_embeds=inputs_embeds,
             output_attentions=output_attentions,
             output_hidden_states=output_hidden_states,
-<<<<<<< HEAD
             adapter_names=adapter_names,
-=======
             return_dict=return_dict,
->>>>>>> 1ba08dc2
         )
         sequence_output = outputs[0]
         logits = self.classifier(sequence_output)
@@ -1126,14 +1099,8 @@
     the pooled output and a softmax) e.g. for RocStories/SWAG tasks. """,
     ROBERTA_START_DOCSTRING,
 )
-<<<<<<< HEAD
-class RobertaForMultipleChoice(ModelWithHeadsAdaptersMixin, BertPreTrainedModel):
-    config_class = RobertaConfig
-    base_model_prefix = "roberta"
-=======
-class RobertaForMultipleChoice(RobertaPreTrainedModel):
+class RobertaForMultipleChoice(ModelWithHeadsAdaptersMixin, RobertaPreTrainedModel):
     authorized_missing_keys = [r"position_ids"]
->>>>>>> 1ba08dc2
 
     def __init__(self, config):
         super().__init__(config)
@@ -1162,11 +1129,8 @@
         inputs_embeds=None,
         output_attentions=None,
         output_hidden_states=None,
-<<<<<<< HEAD
         adapter_names=None,
-=======
         return_dict=None,
->>>>>>> 1ba08dc2
     ):
         r"""
         labels (:obj:`torch.LongTensor` of shape :obj:`(batch_size,)`, `optional`):
@@ -1196,11 +1160,8 @@
             inputs_embeds=flat_inputs_embeds,
             output_attentions=output_attentions,
             output_hidden_states=output_hidden_states,
-<<<<<<< HEAD
             adapter_names=adapter_names,
-=======
             return_dict=return_dict,
->>>>>>> 1ba08dc2
         )
         pooled_output = outputs[1]
 
@@ -1230,15 +1191,9 @@
     the hidden-states output) e.g. for Named-Entity-Recognition (NER) tasks. """,
     ROBERTA_START_DOCSTRING,
 )
-<<<<<<< HEAD
-class RobertaForTokenClassification(ModelWithHeadsAdaptersMixin, BertPreTrainedModel):
-    config_class = RobertaConfig
-    base_model_prefix = "roberta"
-=======
-class RobertaForTokenClassification(RobertaPreTrainedModel):
+class RobertaForTokenClassification(ModelWithHeadsAdaptersMixin, RobertaPreTrainedModel):
     authorized_unexpected_keys = [r"pooler"]
     authorized_missing_keys = [r"position_ids"]
->>>>>>> 1ba08dc2
 
     def __init__(self, config):
         super().__init__(config)
@@ -1268,11 +1223,8 @@
         labels=None,
         output_attentions=None,
         output_hidden_states=None,
-<<<<<<< HEAD
         adapter_names=None,
-=======
         return_dict=None,
->>>>>>> 1ba08dc2
     ):
         r"""
         labels (:obj:`torch.LongTensor` of shape :obj:`(batch_size, sequence_length)`, `optional`):
@@ -1290,11 +1242,8 @@
             inputs_embeds=inputs_embeds,
             output_attentions=output_attentions,
             output_hidden_states=output_hidden_states,
-<<<<<<< HEAD
             adapter_names=adapter_names,
-=======
             return_dict=return_dict,
->>>>>>> 1ba08dc2
         )
 
         sequence_output = outputs[0]
@@ -1352,15 +1301,9 @@
     the hidden-states output to compute `span start logits` and `span end logits`). """,
     ROBERTA_START_DOCSTRING,
 )
-<<<<<<< HEAD
-class RobertaForQuestionAnswering(ModelWithHeadsAdaptersMixin, BertPreTrainedModel):
-    config_class = RobertaConfig
-    base_model_prefix = "roberta"
-=======
-class RobertaForQuestionAnswering(RobertaPreTrainedModel):
+class RobertaForQuestionAnswering(ModelWithHeadsAdaptersMixin, RobertaPreTrainedModel):
     authorized_unexpected_keys = [r"pooler"]
     authorized_missing_keys = [r"position_ids"]
->>>>>>> 1ba08dc2
 
     def __init__(self, config):
         super().__init__(config)
@@ -1390,11 +1333,8 @@
         end_positions=None,
         output_attentions=None,
         output_hidden_states=None,
-<<<<<<< HEAD
         adapter_names=None,
-=======
         return_dict=None,
->>>>>>> 1ba08dc2
     ):
         r"""
         start_positions (:obj:`torch.LongTensor` of shape :obj:`(batch_size,)`, `optional`):
@@ -1417,11 +1357,8 @@
             inputs_embeds=inputs_embeds,
             output_attentions=output_attentions,
             output_hidden_states=output_hidden_states,
-<<<<<<< HEAD
             adapter_names=adapter_names,
-=======
             return_dict=return_dict,
->>>>>>> 1ba08dc2
         )
 
         sequence_output = outputs[0]
