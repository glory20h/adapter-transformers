import logging
from dataclasses import dataclass
from typing import List, Optional, Union

import torch
from torch import nn
from torch.nn import BCEWithLogitsLoss, CrossEntropyLoss, MSELoss

from ...modeling_outputs import (
<<<<<<< HEAD
    CausalLMOutput,
=======
    ImageClassifierOutput,
>>>>>>> ec2484fd
    MultipleChoiceModelOutput,
    QuestionAnsweringModelOutput,
    Seq2SeqModelOutput,
    Seq2SeqQuestionAnsweringModelOutput,
    Seq2SeqSequenceClassifierOutput,
    SequenceClassifierOutput,
    TokenClassifierOutput,
)
from ...pytorch_utils import torch_int_div
from ...utils import ModelOutput
from ..composition import AdapterCompositionBlock, BatchSplit, Parallel, parse_heads_from_composition
from ..context import AdapterSetup
from ..model_mixin import ModelWithHeadsAdaptersMixin
from ..modeling import Activation_Function_Class


logger = logging.getLogger(__name__)


@dataclass
class MultiHeadOutput(ModelOutput):
    head_outputs: List[ModelOutput] = None
    loss: Optional[torch.FloatTensor] = None

    def __getitem__(self, k):
        # with number indices the head output at that position is accessed
        # e.g output[1] is equivalent to output.head_outputs[1]
        if isinstance(k, int):
            return self.head_outputs[k]
        # with strings the attribute in the underlying dict can be adressed
        # e.g output["loss"] is equivalent to output.loss
        else:
            return super().__getitem__(k)

    def __setitem__(self, k, v):
        if isinstance(k, int):
            self.head_outputs[k] = v
        else:
            return super().__setitem__(k, v)

    def __iter__(self):
        # iterates over the head outputs
        return iter(self.head_outputs)

    def __len__(self):
        return len(self.head_outputs)


# Let this class inherit from nn.Sequential to provide iterable access as before
class PredictionHead(nn.Sequential):
    def __init__(self, name):
        super().__init__()
        self.config = {}
        self.name = name

    def build(self, model):
        model_config = model.config
        pred_head = []
        dropout_prob = self.config.get("dropout_prob", model_config.hidden_dropout_prob)
        bias = self.config.get("bias", True)
        for l_id in range(self.config["layers"]):
            if dropout_prob > 0:
                pred_head.append(nn.Dropout(dropout_prob))
            if l_id < self.config["layers"] - 1:
                pred_head.append(nn.Linear(model_config.hidden_size, model_config.hidden_size))
                if self.config["activation_function"]:
                    pred_head.append(Activation_Function_Class(self.config["activation_function"]))
            else:
                if "num_labels" in self.config:
                    pred_head.append(nn.Linear(model_config.hidden_size, self.config["num_labels"], bias=bias))
                elif "num_choices" in self.config:  # used for multiple_choice head
                    pred_head.append(nn.Linear(model_config.hidden_size, 1, bias=bias))
                else:
                    pred_head.append(nn.Linear(model_config.hidden_size, model_config.hidden_size, bias=bias))
                    if self.config["activation_function"]:
                        pred_head.append(Activation_Function_Class(self.config["activation_function"]))
        for i, module in enumerate(pred_head):
            self.add_module(str(i), module)

        self.apply(model._init_weights)
        self.train(model.training)  # make sure training mode is consistent

    def get_output_embeddings(self):
        return None  # override for heads with output embeddings

    def get_label_names(self):
        return ["labels"]


class ClassificationHead(PredictionHead):
    def __init__(
        self,
        model,
        head_name,
        num_labels=2,
        layers=2,
        activation_function="tanh",
        id2label=None,
        use_pooler=False,
        bias=True,
    ):
        super().__init__(head_name)
        self.config = {
            "head_type": "classification",
            "num_labels": num_labels,
            "layers": layers,
            "activation_function": activation_function,
            "label2id": {label: id_ for id_, label in id2label.items()} if id2label is not None else None,
            "use_pooler": use_pooler,
            "bias": bias,
        }
        self.build(model)

    def forward(self, outputs, cls_output=None, attention_mask=None, return_dict=False, **kwargs):
        if cls_output is None:
            if self.config["use_pooler"]:
                cls_output = kwargs.pop("pooled_output")
            else:
                cls_output = outputs[0][:, 0]
        logits = super().forward(cls_output)
        loss = None
        labels = kwargs.pop("labels", None)
        if labels is not None:
            if self.config["num_labels"] == 1:
                #  We are doing regression
                loss_fct = MSELoss()
                loss = loss_fct(logits.view(-1), labels.view(-1))
            else:
                loss_fct = CrossEntropyLoss()
                loss = loss_fct(logits.view(-1, self.config["num_labels"]), labels.view(-1))

        if return_dict:
            if isinstance(outputs, Seq2SeqModelOutput):
                return Seq2SeqSequenceClassifierOutput(
                    loss=loss,
                    logits=logits,
                    past_key_values=outputs.past_key_values,
                    decoder_hidden_states=outputs.decoder_hidden_states,
                    decoder_attentions=outputs.decoder_attentions,
                    cross_attentions=outputs.cross_attentions,
                    encoder_last_hidden_state=outputs.encoder_last_hidden_state,
                    encoder_hidden_states=outputs.encoder_hidden_states,
                    encoder_attentions=outputs.encoder_attentions,
                )
            else:
                return SequenceClassifierOutput(
                    loss=loss,
                    logits=logits,
                    hidden_states=outputs.hidden_states,
                    attentions=outputs.attentions,
                )
        else:
            outputs = (logits,) + outputs[1:]
            if labels is not None:
                outputs = (loss,) + outputs
            return outputs


class MultiLabelClassificationHead(PredictionHead):
    def __init__(
        self,
        model,
        head_name,
        num_labels=2,
        layers=2,
        activation_function="tanh",
        id2label=None,
        use_pooler=False,
        bias=True,
    ):
        super().__init__(head_name)
        self.config = {
            "head_type": "multilabel_classification",
            "num_labels": num_labels,
            "layers": layers,
            "activation_function": activation_function,
            "label2id": {label: id_ for id_, label in id2label.items()} if id2label is not None else None,
            "use_pooler": use_pooler,
            "bias": bias,
        }
        self.build(model)

    def forward(self, outputs, cls_output=None, attention_mask=None, return_dict=False, **kwargs):
        if cls_output is None:
            if self.config["use_pooler"]:
                cls_output = kwargs.pop("pooled_output")
            else:
                cls_output = outputs[0][:, 0]
        logits = super().forward(cls_output)
        loss = None
        labels = kwargs.pop("labels", None)
        if labels is not None:
            loss_fct = BCEWithLogitsLoss()
            if labels.dtype != torch.float32:
                labels = labels.float()
            loss = loss_fct(logits, labels)

        if return_dict:
            if isinstance(outputs, Seq2SeqModelOutput):
                return Seq2SeqSequenceClassifierOutput(
                    loss=loss,
                    logits=logits,
                    past_key_values=outputs.past_key_values,
                    decoder_hidden_states=outputs.decoder_hidden_states,
                    decoder_attentions=outputs.decoder_attentions,
                    cross_attentions=outputs.cross_attentions,
                    encoder_last_hidden_state=outputs.encoder_last_hidden_state,
                    encoder_hidden_states=outputs.encoder_hidden_states,
                    encoder_attentions=outputs.encoder_attentions,
                )
            else:
                return SequenceClassifierOutput(
                    loss=loss,
                    logits=logits,
                    hidden_states=outputs.hidden_states,
                    attentions=outputs.attentions,
                )
        else:
            outputs = (logits,) + outputs[1:]
            if labels is not None:
                outputs = (loss,) + outputs
            return outputs


class MultipleChoiceHead(PredictionHead):
    def __init__(
        self,
        model,
        head_name,
        num_choices=2,
        layers=2,
        activation_function="tanh",
        id2label=None,
        use_pooler=False,
    ):
        super().__init__(head_name)
        self.config = {
            "head_type": "multiple_choice",
            "num_choices": num_choices,
            "layers": layers,
            "activation_function": activation_function,
            "label2id": {label: id_ for id_, label in id2label.items()} if id2label is not None else None,
            "use_pooler": use_pooler,
        }
        self.build(model)

    def forward(self, outputs, cls_output=None, attention_mask=None, return_dict=None, **kwargs):
        if cls_output is None:
            if self.config["use_pooler"]:
                cls_output = kwargs.pop("pooled_output")
            else:
                cls_output = outputs[0][:, 0]
        logits = super().forward(cls_output)
        logits = logits.view(-1, self.config["num_choices"])
        loss = None
        labels = kwargs.pop("labels", None)
        if labels is not None:
            loss_fct = CrossEntropyLoss()
            loss = loss_fct(logits, labels)

        if return_dict:
            return MultipleChoiceModelOutput(
                loss=loss,
                logits=logits,
                hidden_states=outputs.hidden_states,
                attentions=outputs.attentions,
            )
        else:
            outputs = (logits,) + outputs[1:]
            if labels is not None:
                outputs = (loss,) + outputs
            return outputs

# ==============================================================================================

class AudioClassificationHead(PredictionHead):
    def __init__(
        self,
        model,
        head_name,
        num_labels=2,
        id2label=None,
    ):
        super().__init__(head_name)
        self.model_config = model.config

        self.config = {
            "head_type": "audio_classification",
            "num_labels": num_labels,
            "label2id": {label: id_ for id_, label in id2label.items()} if id2label is not None else None,
        }

        if self.model_config.use_weighted_layer_sum:
            num_layers = self.model_config.num_hidden_layers + 1
            self.layer_weights = nn.Parameter(torch.ones(num_layers) / num_layers)

        self.projector = nn.Linear(self.model_config.hidden_size, self.model_config.classifier_proj_size)
        self.classifier = nn.Linear(self.model_config.classifier_proj_size, num_labels)

    def _get_feat_extract_output_lengths(self, input_lengths: Union[torch.LongTensor, int]):
        """
        Computes the output length of the convolutional layers
        """

        def _conv_out_length(input_length, kernel_size, stride):
            # 1D convolutional layer output length formula taken
            # from https://pytorch.org/docs/stable/generated/torch.nn.Conv1d.html
            return torch_int_div(input_length - kernel_size, stride) + 1

        for kernel_size, stride in zip(self.model_config.conv_kernel, self.model_config.conv_stride):
            input_lengths = _conv_out_length(input_lengths, kernel_size, stride)

        return input_lengths

    def _get_feature_vector_attention_mask(self, feature_vector_length: int, attention_mask: torch.LongTensor):
        # Effectively attention_mask.sum(-1), but not inplace to be able to run
        # on inference mode.
        non_padded_lengths = attention_mask.cumsum(dim=-1)[:, -1]

        output_lengths = self._get_feat_extract_output_lengths(non_padded_lengths)
        output_lengths = output_lengths.to(torch.long)

        batch_size = attention_mask.shape[0]

        attention_mask = torch.zeros(
            (batch_size, feature_vector_length), dtype=attention_mask.dtype, device=attention_mask.device
        )
        # these two operations makes sure that all values before the output lengths idxs are attended to
        attention_mask[(torch.arange(attention_mask.shape[0], device=attention_mask.device), output_lengths - 1)] = 1
        attention_mask = attention_mask.flip([-1]).cumsum(-1).flip([-1]).bool()
        return attention_mask

    def forward(self, outputs, cls_output=None, attention_mask=None, return_dict=False, **kwargs):
        if self.model_config.use_weighted_layer_sum:
            hidden_states = outputs.hidden_states
            hidden_states = torch.stack(hidden_states, dim=1)
            norm_weights = nn.functional.softmax(self.layer_weights, dim=-1)
            hidden_states = (hidden_states * norm_weights.view(-1, 1, 1)).sum(dim=1)
        else:
            hidden_states = outputs[0]

        hidden_states = self.projector(hidden_states)
        if attention_mask is None:
            pooled_output = hidden_states.mean(dim=1)
        else:
            padding_mask = self._get_feature_vector_attention_mask(hidden_states.shape[1], attention_mask)
            hidden_states[~padding_mask] = 0.0
            pooled_output = hidden_states.sum(dim=1) / padding_mask.sum(dim=1).view(-1, 1)

        logits = self.classifier(pooled_output)

        loss = None
        labels = kwargs.pop("labels", None)
        if labels is not None:
            loss_fct = CrossEntropyLoss()
            loss = loss_fct(logits.view(-1, self.config['num_labels']), labels.view(-1))

        if not return_dict:
            output = (logits,) + outputs[2:]
            return ((loss,) + output) if loss is not None else output

        return SequenceClassifierOutput(
            loss=loss,
            logits=logits,
            hidden_states=None,
            attentions=None,
        )


class CTCHead(PredictionHead):
    def __init__(
        self,
        model,
        head_name,
    ):
        super().__init__(head_name)
        self.model_config = model.config

        self.config = {
            "head_type": "ctc",
        }

        if self.model_config.use_weighted_layer_sum:
            num_layers = self.model_config.num_hidden_layers + 1
            self.layer_weights = nn.Parameter(torch.ones(num_layers) / num_layers)
        
        self.dropout = nn.Dropout(self.model_config.final_dropout)

        if self.model_config.vocab_size is None:
            raise ValueError(
                f"You are trying to instantiate {self.__class__} with a configuration that "
                "does not define the vocabulary size of the language model head. Please "
                "instantiate the model as follows: `Wav2Vec2ForCTC.from_pretrained(..., vocab_size=vocab_size)`. "
                "or define `vocab_size` of your model's configuration."
            )
        output_hidden_size = self.model_config.hidden_size
        self.lm_head = nn.Linear(output_hidden_size, self.model_config.vocab_size)

    def _get_feat_extract_output_lengths(self, input_lengths: Union[torch.LongTensor, int]):
        """
        Computes the output length of the convolutional layers
        """

        def _conv_out_length(input_length, kernel_size, stride):
            # 1D convolutional layer output length formula taken
            # from https://pytorch.org/docs/stable/generated/torch.nn.Conv1d.html
            return torch_int_div(input_length - kernel_size, stride) + 1

        for kernel_size, stride in zip(self.model_config.conv_kernel, self.model_config.conv_stride):
            input_lengths = _conv_out_length(input_lengths, kernel_size, stride)

        return input_lengths

    def forward(self, outputs, cls_output=None, attention_mask=None, return_dict=False, **kwargs):
        if self.model_config.use_weighted_layer_sum:
            hidden_states = outputs.hidden_states
            hidden_states = torch.stack(hidden_states, dim=1)
            norm_weights = nn.functional.softmax(self.layer_weights, dim=-1)
            hidden_states = (hidden_states * norm_weights.view(-1, 1, 1)).sum(dim=1)
        else:
            hidden_states = outputs[0]

        hidden_states = self.dropout(hidden_states)

        logits = self.lm_head(hidden_states)

        loss = None
        labels = kwargs.pop("labels", None)
        if labels is not None:
            
            if labels.max() >= self.model_config.vocab_size:
                raise ValueError(f"Label values must be <= vocab_size: {self.model_config.vocab_size}")

            # retrieve loss input_lengths from attention_mask
            input_values = kwargs.pop("input_values", None)
            attention_mask = (
                attention_mask if attention_mask is not None else torch.ones_like(input_values, dtype=torch.long)
            )
            input_lengths = self._get_feat_extract_output_lengths(attention_mask.sum(-1)).to(torch.long)

            labels_mask = labels >= 0
            target_lengths = labels_mask.sum(-1)
            flattened_targets = labels.masked_select(labels_mask)

            # ctc_loss doesn't support fp16
            log_probs = nn.functional.log_softmax(logits, dim=-1, dtype=torch.float32).transpose(0, 1)

            with torch.backends.cudnn.flags(enabled=False):
                loss = nn.functional.ctc_loss(
                    log_probs,
                    flattened_targets,
                    input_lengths,
                    target_lengths,
                    blank=self.model_config.pad_token_id,
                    reduction=self.model_config.ctc_loss_reduction,
                    zero_infinity=self.model_config.ctc_zero_infinity,
                )

        if not return_dict:
            output = (logits,) + outputs[2:]
            return ((loss,) + output) if loss is not None else output

        return CausalLMOutput(
            loss=loss, logits=logits, hidden_states=None, attentions=outputs.attentions
        )


class TaggingHead(PredictionHead):
    def __init__(
        self,
        model,
        head_name,
        num_labels=2,
        layers=1,
        activation_function="tanh",
        id2label=None,
    ):
        super().__init__(head_name)
        self.config = {
            "head_type": "tagging",
            "num_labels": num_labels,
            "layers": layers,
            "activation_function": activation_function,
            "label2id": {label: id_ for id_, label in id2label.items()} if id2label is not None else None,
        }
        self.build(model)

    def forward(self, outputs, cls_output=None, attention_mask=None, return_dict=False, **kwargs):
        logits = super().forward(outputs[0])
        loss = None

        labels = kwargs.pop("labels", None)
        if labels is not None:
            loss_fct = CrossEntropyLoss()
            # Only keep active parts of the loss
            if attention_mask is not None:
                active_loss = attention_mask.view(-1) == 1
                active_logits = logits.view(-1, self.config["num_labels"])
                active_labels = torch.where(
                    active_loss, labels.view(-1), torch.tensor(loss_fct.ignore_index).type_as(labels)
                )
                loss = loss_fct(active_logits, active_labels)
            else:
                loss = loss_fct(logits.view(-1, self.config["num_labels"]), labels.view(-1))

        if return_dict:
            return TokenClassifierOutput(
                loss=loss,
                logits=logits,
                hidden_states=outputs.hidden_states,
                attentions=outputs.attentions,
            )
        else:
            outputs = (logits,) + outputs[1:]
            if labels is not None:
                outputs = (loss,) + outputs
            return outputs


class QuestionAnsweringHead(PredictionHead):
    def __init__(
        self,
        model,
        head_name,
        num_labels=2,
        layers=1,
        activation_function="tanh",
        id2label=None,
    ):
        super().__init__(head_name)
        self.config = {
            "head_type": "question_answering",
            "num_labels": num_labels,
            "layers": layers,
            "activation_function": activation_function,
            "label2id": {label: id_ for id_, label in id2label.items()} if id2label is not None else None,
        }
        self.build(model)

    def forward(self, outputs, cls_output=None, attention_mask=None, return_dict=False, **kwargs):
        sequence_output = outputs[0]
        logits = super().forward(sequence_output)
        start_logits, end_logits = logits.split(1, dim=-1)
        start_logits = start_logits.squeeze(-1)
        end_logits = end_logits.squeeze(-1)

        start_positions = kwargs.pop("start_positions", None)
        end_positions = kwargs.pop("end_positions", None)
        total_loss = None
        if start_positions is not None and end_positions is not None:
            if len(start_positions.size()) > 1:
                start_positions = start_positions.squeeze(-1)
            if len(end_positions.size()) > 1:
                end_positions = end_positions.squeeze(-1)
            # sometimes the start/end positions are outside our model inputs, we ignore these terms
            ignored_index = start_logits.size(1)
            start_positions.clamp_(0, ignored_index)
            end_positions.clamp_(0, ignored_index)

            loss_fct = CrossEntropyLoss(ignore_index=ignored_index)
            start_loss = loss_fct(start_logits, start_positions)
            end_loss = loss_fct(end_logits, end_positions)
            total_loss = (start_loss + end_loss) / 2

        if return_dict:
            if isinstance(outputs, Seq2SeqModelOutput):
                return Seq2SeqQuestionAnsweringModelOutput(
                    loss=total_loss,
                    start_logits=start_logits,
                    end_logits=end_logits,
                    past_key_values=outputs.past_key_values,
                    decoder_hidden_states=outputs.decoder_hidden_states,
                    decoder_attentions=outputs.decoder_attentions,
                    cross_attentions=outputs.cross_attentions,
                    encoder_last_hidden_state=outputs.encoder_last_hidden_state,
                    encoder_hidden_states=outputs.encoder_hidden_states,
                    encoder_attentions=outputs.encoder_attentions,
                )
            else:
                return QuestionAnsweringModelOutput(
                    loss=total_loss,
                    start_logits=start_logits,
                    end_logits=end_logits,
                    hidden_states=outputs.hidden_states,
                    attentions=outputs.attentions,
                )
        else:
            outputs = (
                start_logits,
                end_logits,
            ) + outputs[1:]
            if total_loss is not None:
                outputs = (total_loss,) + outputs
            return outputs

    def get_label_names(self):
        return ["start_positions", "end_positions"]


class ImageClassificationHead(PredictionHead):
    def __init__(
        self,
        model,
        head_name,
        num_labels=2,
        layers=2,
        activation_function="tanh",
        multilabel=False,
        id2label=None,
        use_pooler=False,
        bias=True,
    ):
        super().__init__(head_name)
        self.config = {
            "head_type": "image_classification",
            "num_labels": num_labels,
            "layers": layers,
            "activation_function": activation_function,
            "multilabel": multilabel,
            "label2id": {label: id_ for id_, label in id2label.items()} if id2label is not None else None,
            "use_pooler": use_pooler,
            "bias": bias,
        }
        self.build(model)

    def forward(self, outputs, cls_output=None, attention_mask=None, return_dict=False, **kwargs):
        if cls_output is None:
            if self.config["use_pooler"]:
                cls_output = kwargs.pop("pooled_output")
            else:
                cls_output = outputs[0][:, 0]
        logits = super().forward(cls_output)
        loss = None
        labels = kwargs.pop("labels", None)
        if labels is not None:
            if self.config["num_labels"] == 1:
                #  We are doing regression
                loss_fct = MSELoss()
                loss = loss_fct(logits.view(-1), labels.view(-1))
            elif self.config["multilabel"]:
                loss_fct = BCEWithLogitsLoss()
                loss = loss_fct(logits, labels)
            else:
                loss_fct = CrossEntropyLoss()
                loss = loss_fct(logits.view(-1, self.config["num_labels"]), labels.view(-1))

        if return_dict:
            return ImageClassifierOutput(
                loss=loss,
                logits=logits,
                hidden_states=outputs.hidden_states,
                attentions=outputs.attentions,
            )
        else:
            outputs = (logits,) + outputs[1:]
            if labels is not None:
                outputs = (loss,) + outputs
            return outputs


class ModelWithFlexibleHeadsAdaptersMixin(ModelWithHeadsAdaptersMixin):
    """
    Adds flexible prediction heads to a model class. Implemented by the XModelWithHeads classes.
    """

    head_types: dict = {}

    def __init__(self, *args, **kwargs):
        super().__init__(*args, **kwargs)
        self._convert_to_flex_head = True
        if not hasattr(self.config, "custom_heads"):
            self.config.custom_heads = {}
        self._active_heads = []

    def _init_head_modules(self):
        # this dict is _only_ used for saving & reloading the configs and should not be modified otherwise
        if not hasattr(self.config, "prediction_heads"):
            self.config.prediction_heads = {}
        self.heads = nn.ModuleDict(dict())
        # add modules for heads in config
        for head_name, config in self.config.prediction_heads.items():
            self.add_prediction_head_from_config(head_name, config)

    # The following methods are required for handling LM heads

    def get_output_embeddings(self):
        # Only gets the output embeddings for the currently active head
        if self.active_head in self.heads:
            head = self.heads[self.active_head]
            return head.get_output_embeddings()
        else:
            return None

    def set_output_embeddings(self, new_embeddings):
        # Only sets the output embeddings for the currently active head
        if self.active_head in self.heads:
            head = self.heads[self.active_head]
            if head.get_output_embeddings() is not None:
                head.set_output_embeddings(new_embeddings)

    def tie_weights(self):
        """
        Tie the weights between the input embeddings and the output embeddings.

        If the :obj:`torchscript` flag is set in the configuration, can't handle parameter sharing so we are cloning
        the weights instead.
        """
        for head_name, head in self.heads.items():
            output_embeddings = head.get_output_embeddings()
            if output_embeddings is not None and self.config.tie_word_embeddings:
                self._tie_or_clone_weights(output_embeddings, self.get_input_embeddings())

        if self.config.is_encoder_decoder and self.config.tie_encoder_decoder:
            if hasattr(self, self.base_model_prefix):
                self = getattr(self, self.base_model_prefix)
            self._tie_encoder_decoder_weights(self.encoder, self.decoder, self.base_model_prefix)

        return self.get_input_embeddings()

    def _resize_token_embeddings(self, new_num_tokens):
        old_embeddings = self.get_input_embeddings()
        new_embeddings = self._get_resized_embeddings(old_embeddings, new_num_tokens)
        self.set_input_embeddings(new_embeddings)

        # if word embeddings are not tied, make sure that lm head is resized as well
        if not self.config.tie_word_embeddings:
            for head in self.heads.values():
                old_lm_head = self.get_output_embeddings()
                if old_lm_head is not None:
                    new_lm_head = self._get_resized_lm_head(old_lm_head, new_num_tokens)
                    self.set_output_embeddings(new_lm_head)

        return self.get_input_embeddings()

    # Methods for managing prediction heads

    def add_prediction_head_from_config(
        self,
        head_name: str,
        config: dict,
        overwrite_ok: bool = False,
        set_active: bool = True,
    ):
        head_type = config.pop("head_type")
        # handle cases when id2label, label2id or both are available
        id2label = config.pop("id2label", None)
        if id2label is None:
            label2id = config.pop("label2id", None)
            if label2id is not None:
                id2label = {id_: label for label, id_ in label2id.items()}
        else:
            # don't pass label2id to head_class
            config.pop("label2id", None)
        # re-add id2label map to config
        if id2label is not None:
            config["id2label"] = id2label

        if head_type in self.head_types:
            head_class = self.head_types[head_type]
            head = head_class(self, head_name, **config)
            self.add_prediction_head(head, overwrite_ok=overwrite_ok, set_active=set_active)
        elif head_type in self.config.custom_heads:
            # we have to re-add the head type for custom heads
            self.add_custom_head(head_type, head_name, overwrite_ok=overwrite_ok, **config)
        else:
            raise AttributeError(
                "Given head type '{}' is not known. Please register this head type before loading the model".format(
                    head_type
                )
            )

    def get_prediction_heads_config(self):
        heads = {}
        for head_name, head in self.heads.items():
            heads[head_name] = head.config
        return heads

    def register_custom_head(self, identifier, head):
        self.config.custom_heads[identifier] = head

    @property
    def active_head(self) -> Union[str, List[str]]:
        """
        The active prediction head configuration of this model. Can be either the name of a single available head
        (string) or a list of multiple available heads. In case of a list of heads, the same base model is forwarded
        through all specified heads.

        Returns:
            Union[str, List[str]]: A string or a list of strings describing the active head configuration.
        """
        if not self._active_heads:
            return None
        elif len(self._active_heads) == 1:
            return self._active_heads[0]
        else:
            return self._active_heads

    @active_head.setter
    def active_head(self, head_name_or_list: Union[str, List[str], AdapterCompositionBlock]):
        if isinstance(head_name_or_list, str):
            if head_name_or_list and head_name_or_list not in self.heads:
                raise ValueError(f"Model does not contain a head with name '{head_name_or_list}'.")
            self._active_heads = [head_name_or_list] if head_name_or_list else None
            # If we set a single head, also switch the label mapping. For multiple head, that doesn't make sense?
            if head_name_or_list:
                self.config.label2id = self.heads[head_name_or_list].config.get("label2id", None)
                self.config.id2label = self.get_labels_dict(head_name_or_list)
        else:
            self._active_heads = head_name_or_list

    def set_active_adapters(
        self, adapter_setup: Union[list, AdapterCompositionBlock], skip_layers: Optional[List[int]] = None
    ):
        """
        Sets the adapter modules to be used by default in every forward pass. This setting can be overriden by passing
        the `adapter_names` parameter in the `foward()` pass. If no adapter with the given name is found, no module of
        the respective type will be activated. In case the calling model class supports named prediction heads, this
        method will attempt to activate a prediction head with the name of the last adapter in the list of passed
        adapter names.

        Args:
            adapter_setup (list):
                The list of adapters to be activated by default. Can be a fusion or stacking configuration.
        """
        self.base_model.set_active_adapters(adapter_setup, skip_layers)
        # use last adapter name as name of prediction head
        if self.active_adapters:
            head_setup = parse_heads_from_composition(self.active_adapters)
            if isinstance(head_setup, str):
                head_setup = [head_setup]
            if head_setup and all(head in self.heads for head in head_setup):
                self.active_head = head_setup
            else:
                logger.info(
                    "Could not identify valid prediction head(s) from setup '{}'.".format(self.active_adapters)
                )

    def add_custom_head(self, head_type, head_name, overwrite_ok=False, set_active=True, **kwargs):
        if head_type in self.config.custom_heads:
            head = self.config.custom_heads[head_type](self, head_name, **kwargs)
            # When a build-in head is added as a custom head it does not have the head_type property
            if not hasattr(head.config, "head_type"):
                head.config["head_type"] = head_type
            self.add_prediction_head(head, overwrite_ok, set_active=set_active)
        else:
            raise AttributeError(
                "The given head as a head_type that is not registered as a custom head yet."
                " Please register the head first."
            )

    def add_prediction_head(
        self,
        head: PredictionHead,
        overwrite_ok: bool = False,
        set_active: bool = True,
    ):
        if head.name not in self.heads or overwrite_ok:
            self.heads[head.name] = head
            # add reference to model config to save all head configs too
            self.config.prediction_heads[head.name] = head.config

            # Set a default label2id map if not given
            if "label2id" in head.config.keys() and head.config["label2id"] is None:
                if "num_labels" in head.config.keys():
                    head.config["label2id"] = {"LABEL_" + str(num): num for num in range(head.config["num_labels"])}
                if "num_choices" in head.config.keys():
                    head.config["label2id"] = {"LABEL_" + str(num): num for num in range(head.config["num_choices"])}

            # In case the added head has tied weights, tie them here.
            self.tie_weights()

            logger.info(f"Adding head '{head.name}' with config {head.config}.")
            if set_active:
                self.active_head = head.name

        else:
            raise ValueError(
                f"Model already contains a head with name '{head.name}'. Use overwrite_ok=True to force overwrite."
            )

    def delete_head(self, head_name: str):
        """
        Deletes the prediction head with the specified name from the model.

        Args:
            head_name (str): The name of the prediction to delete.
        """
        if head_name not in self.config.prediction_heads:
            logger.info("No prediction head '%s' found for deletion. Skipping.", head_name)
            return
        del self.config.prediction_heads[head_name]
        del self.heads[head_name]
        if self.active_head == head_name:
            self.active_head = None

    def forward_head(
        self, all_outputs, head_name=None, cls_output=None, attention_mask=None, return_dict=False, **kwargs
    ):
        """
        The forward pass through a prediction head configuration. There are three ways to specify the used prediction
        head configuration (in order of priority):

            1. If a head_name is passed, the head with the given name is used.
            2. If the forward call is executed within an ``AdapterSetup`` context, the head configuration is read from
               the context.
            3. If the ``active_head`` property is set, the head configuration is read from there.

        Args:
            all_outputs (dict): The outputs of the base model.
            head_name (str, optional): The name of the prediction head to use. If None, the active head is used.
            cls_output (torch.Tensor, optional): The classification output of the model.
            attention_mask (torch.Tensor, optional): The attention mask of the model.
            return_dict (bool): Whether or not to return a ``ModelOutput`` instead of a plain tuple.
            **kwargs: Additional keyword arguments passed to the forward pass of the head.
        """
        if head_name:
            used_heads = [head_name]
        elif AdapterSetup.get_context_head_setup():
            used_heads = AdapterSetup.get_context_head_setup()
            if isinstance(used_heads, str):
                used_heads = [used_heads]
        elif self._active_heads:
            used_heads = self._active_heads
        else:
            logger.debug("No prediction head is used.")
            return all_outputs

        def _get_head_input(outputs, cls_out, batch):
            # TODO-AH check possible edge cases here
            if isinstance(outputs, ModelOutput):
                inputs = {}
                for key, base_output in outputs.items():
                    inputs[key] = base_output[batch[0] : batch[-1] + 1]
                inputs = outputs.__class__(**inputs)
            else:
                inputs = tuple()
                for base_output in outputs:
                    inputs = inputs + (base_output[batch],)
            if cls_out is not None:
                cls_input = cls_out[batch]
            else:
                cls_input = None
            return inputs, cls_input

        # Pass invertible adapter if we have one
        if hasattr(self.base_model, "get_invertible_adapter"):
            inv_adapter = self.base_model.get_invertible_adapter()
            if inv_adapter:
                kwargs["invertible_adapter"] = inv_adapter

        for head in used_heads:
            if head not in self.heads:
                raise ValueError("Unknown head_name '{}'".format(head))
        if isinstance(self.active_head, BatchSplit):
            if sum(self.active_head.batch_sizes) != all_outputs[0].size()[0]:
                raise ValueError(
                    "The specified batch sizes {} do not match the actual batch size {}".format(
                        self.active_head.batch_sizes, all_outputs[0].size()[0]
                    )
                )
            head_outputs = []
            labels = kwargs.pop("labels", None)
            for i, head in enumerate(self.active_head):
                head_module = self.heads[head]
                batch_idx = range(sum(self.active_head.batch_sizes[:i]), sum(self.active_head.batch_sizes[: i + 1]))
                kwargs["labels"] = labels[batch_idx] if labels is not None else None
                head_inputs, head_cls_input = _get_head_input(all_outputs, cls_output, batch_idx)
                # head_attention = attention_mask[batch_idx] if attention_mask is not None else None
                head_output = head_module(head_inputs, head_cls_input, attention_mask, return_dict, **kwargs)
                head_outputs.append(head_output)
            combined_loss = (
                sum([out["loss"] for out in head_outputs])
                if all("loss" in out and out["loss"] is not None for out in head_outputs)
                else None
            )
            return MultiHeadOutput(head_outputs=head_outputs, loss=combined_loss)
        elif self.has_parallel_adapters or isinstance(self.active_head, Parallel):
            if len(self.active_head) != self.config.adapters.active_setup.parallel_channels:
                raise ValueError("The number of parallel adapters and the number of active heads must match.")
            orig_batch_size = all_outputs[0].shape[0] // self.config.adapters.active_setup.parallel_channels
            head_outputs = []
            for i, head in enumerate(self.active_head):
                head_module = self.heads[head]
                batch_idx = range(i * orig_batch_size, (i + 1) * orig_batch_size)
                head_inputs, head_cls_input = _get_head_input(all_outputs, cls_output, batch_idx)
                head_output = head_module(head_inputs, head_cls_input, attention_mask, return_dict, **kwargs)
                head_outputs.append(head_output)
            combined_loss = (
                torch.sum(torch.stack([out["loss"] for out in head_outputs]))
                if all("loss" in out and out["loss"] is not None for out in head_outputs)
                else None
            )
            return MultiHeadOutput(head_outputs=head_outputs, loss=combined_loss)
        elif len(used_heads) > 1:
            head_outputs = []
            for head in used_heads:
                head_module = self.heads[head]
                head_outputs.append(head_module(all_outputs, cls_output, attention_mask, return_dict, **kwargs))
            return head_outputs
        else:
            head_module = self.heads[used_heads[0]]
            return head_module(all_outputs, cls_output, attention_mask, return_dict, **kwargs)

    def get_labels_dict(self, head_name=None):
        """
        Returns the id2label dict for the given hea

        Args:
            head_name: (str, optional) the name of the head which labels should be returned. Default is None.
            If the name is None the labels of the active head are returned

        Returns: id2label

        """
        if head_name is None:
            head_name = self.active_head
        if head_name is None:
            raise ValueError("No head name given and no active head in the model")
        if "label2id" in self.heads[head_name].config.keys() and self.heads[head_name].config["label2id"] is not None:
            return {id_: label for label, id_ in self.heads[head_name].config["label2id"].items()}
        else:
            return None

    def get_labels(self, head_name=None):
        """
        Returns the labels the given head is assigning/predictin

        Args:
            head_name: (str, optional) the name of the head which labels should be returned. Default is None.
            If the name is None the labels of the active head are returned

        Returns: labels

        """
        label_dict = self.get_labels_dict(head_name)
        if label_dict is None:
            return None
        else:
            return list(label_dict.values())<|MERGE_RESOLUTION|>--- conflicted
+++ resolved
@@ -7,11 +7,8 @@
 from torch.nn import BCEWithLogitsLoss, CrossEntropyLoss, MSELoss
 
 from ...modeling_outputs import (
-<<<<<<< HEAD
     CausalLMOutput,
-=======
     ImageClassifierOutput,
->>>>>>> ec2484fd
     MultipleChoiceModelOutput,
     QuestionAnsweringModelOutput,
     Seq2SeqModelOutput,
