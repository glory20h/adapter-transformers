--- conflicted
+++ resolved
@@ -122,13 +122,10 @@
         "T5AdapterModel",
         "T5ModelWithHeads",
     ],
-<<<<<<< HEAD
     "models.wav2vec2": [
         "Wav2Vec2AdapterModel",
     ],
-=======
     "models.vit": ["ViTAdapterModel"],
->>>>>>> ec2484fd
     "models.xlm_roberta": [
         "XLMRobertaAdapterModel",
         "XLMRobertaModelWithHeads",
@@ -217,11 +214,8 @@
     from .models.mbart import MBartAdapterModel, MBartModelWithHeads
     from .models.roberta import RobertaAdapterModel, RobertaModelWithHeads
     from .models.t5 import T5AdapterModel, T5ModelWithHeads
-<<<<<<< HEAD
     from .models.wav2vec2 import Wav2Vec2AdapterModel
-=======
     from .models.vit import ViTAdapterModel
->>>>>>> ec2484fd
     from .models.xlm_roberta import XLMRobertaAdapterModel, XLMRobertaModelWithHeads
     from .trainer import AdapterTrainer, Seq2SeqAdapterTrainer
     from .training import AdapterArguments, MultiLingAdapterArguments
