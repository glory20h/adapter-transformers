--- conflicted
+++ resolved
@@ -1848,11 +1848,8 @@
         "StaticAdapterFusionConfig",
         "T5AdapterModel",
         "T5ModelWithHeads",
-<<<<<<< HEAD
         "Wav2Vec2AdapterModel",
-=======
         "ViTAdapterModel",
->>>>>>> ec2484fd
         "XLMRobertaAdapterModel",
         "XLMRobertaModelWithHeads",
         "get_adapter_config_hash",
@@ -4149,11 +4146,8 @@
             StaticAdapterFusionConfig,
             T5AdapterModel,
             T5ModelWithHeads,
-<<<<<<< HEAD
             Wav2Vec2AdapterModel,
-=======
             ViTAdapterModel,
->>>>>>> ec2484fd
             XLMRobertaAdapterModel,
             XLMRobertaModelWithHeads,
             get_adapter_config_hash,
