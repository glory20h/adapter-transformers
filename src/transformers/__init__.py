# flake8: noqa
# There's no way to ignore "F401 '...' imported but unused" warnings in this
# module, but to preserve other warnings. So, don't check this module at all.

<<<<<<< HEAD
__version__ = "3.0.2"
=======
__version__ = "1.0.0"
>>>>>>> eada3e04

# Work around to update TensorFlow's absl.logging threshold which alters the
# default Python logging output behavior when present.
# see: https://github.com/abseil/abseil-py/issues/99
# and: https://github.com/tensorflow/tensorflow/issues/26691#issuecomment-500369493
try:
    import absl.logging
except ImportError:
    pass
else:
    absl.logging.set_verbosity("info")
    absl.logging.set_stderrthreshold("info")
    absl.logging._warn_preinit_stderr = False

import logging

# Configurations
from .configuration_albert import ALBERT_PRETRAINED_CONFIG_ARCHIVE_MAP, AlbertConfig
from .configuration_auto import ALL_PRETRAINED_CONFIG_ARCHIVE_MAP, CONFIG_MAPPING, AutoConfig
from .configuration_bart import BartConfig
from .configuration_bert import BERT_PRETRAINED_CONFIG_ARCHIVE_MAP, BertConfig
from .configuration_camembert import CAMEMBERT_PRETRAINED_CONFIG_ARCHIVE_MAP, CamembertConfig
from .configuration_ctrl import CTRL_PRETRAINED_CONFIG_ARCHIVE_MAP, CTRLConfig
from .configuration_distilbert import DISTILBERT_PRETRAINED_CONFIG_ARCHIVE_MAP, DistilBertConfig
from .configuration_electra import ELECTRA_PRETRAINED_CONFIG_ARCHIVE_MAP, ElectraConfig
from .configuration_encoder_decoder import EncoderDecoderConfig
from .configuration_flaubert import FLAUBERT_PRETRAINED_CONFIG_ARCHIVE_MAP, FlaubertConfig
from .configuration_gpt2 import GPT2_PRETRAINED_CONFIG_ARCHIVE_MAP, GPT2Config
from .configuration_longformer import LONGFORMER_PRETRAINED_CONFIG_ARCHIVE_MAP, LongformerConfig
from .configuration_marian import MarianConfig
from .configuration_mmbt import MMBTConfig
from .configuration_mobilebert import MOBILEBERT_PRETRAINED_CONFIG_ARCHIVE_MAP, MobileBertConfig
from .configuration_openai import OPENAI_GPT_PRETRAINED_CONFIG_ARCHIVE_MAP, OpenAIGPTConfig
from .configuration_reformer import REFORMER_PRETRAINED_CONFIG_ARCHIVE_MAP, ReformerConfig
from .configuration_retribert import RETRIBERT_PRETRAINED_CONFIG_ARCHIVE_MAP, RetriBertConfig
from .configuration_roberta import ROBERTA_PRETRAINED_CONFIG_ARCHIVE_MAP, RobertaConfig
from .configuration_t5 import T5_PRETRAINED_CONFIG_ARCHIVE_MAP, T5Config
from .configuration_transfo_xl import TRANSFO_XL_PRETRAINED_CONFIG_ARCHIVE_MAP, TransfoXLConfig
from .configuration_utils import PretrainedConfig
from .configuration_xlm import XLM_PRETRAINED_CONFIG_ARCHIVE_MAP, XLMConfig
from .configuration_xlm_roberta import XLM_ROBERTA_PRETRAINED_CONFIG_ARCHIVE_MAP, XLMRobertaConfig
from .configuration_xlnet import XLNET_PRETRAINED_CONFIG_ARCHIVE_MAP, XLNetConfig
from .data import (
    DataProcessor,
    InputExample,
    InputFeatures,
    SingleSentenceClassificationProcessor,
    SquadExample,
    SquadFeatures,
    SquadV1Processor,
    SquadV2Processor,
    glue_convert_examples_to_features,
    glue_output_modes,
    glue_processors,
    glue_tasks_num_labels,
    is_sklearn_available,
    squad_convert_examples_to_features,
    xnli_output_modes,
    xnli_processors,
    xnli_tasks_num_labels,
)

# Files and general utilities
from .file_utils import (
    CONFIG_NAME,
    MODEL_CARD_NAME,
    PYTORCH_PRETRAINED_BERT_CACHE,
    PYTORCH_TRANSFORMERS_CACHE,
    TF2_WEIGHTS_NAME,
    TF_WEIGHTS_NAME,
    TRANSFORMERS_CACHE,
    WEIGHTS_NAME,
    add_end_docstrings,
    add_start_docstrings,
    cached_path,
    is_apex_available,
    is_psutil_available,
    is_py3nvml_available,
    is_tf_available,
    is_torch_available,
    is_torch_tpu_available,
)
from .hf_argparser import HfArgumentParser

# Model Cards
from .modelcard import ModelCard

# TF 2.0 <=> PyTorch conversion utilities
from .modeling_tf_pytorch_utils import (
    convert_tf_weight_name_to_pt_weight_name,
    load_pytorch_checkpoint_in_tf2_model,
    load_pytorch_model_in_tf2_model,
    load_pytorch_weights_in_tf2_model,
    load_tf2_checkpoint_in_pytorch_model,
    load_tf2_model_in_pytorch_model,
    load_tf2_weights_in_pytorch_model,
)

# Pipelines
from .pipelines import (
    CsvPipelineDataFormat,
    FeatureExtractionPipeline,
    FillMaskPipeline,
    JsonPipelineDataFormat,
    NerPipeline,
    PipedPipelineDataFormat,
    Pipeline,
    PipelineDataFormat,
    QuestionAnsweringPipeline,
    SummarizationPipeline,
    TextClassificationPipeline,
    TextGenerationPipeline,
    TokenClassificationPipeline,
    TranslationPipeline,
    pipeline,
)

# Tokenizers
from .tokenization_albert import AlbertTokenizer
from .tokenization_auto import TOKENIZER_MAPPING, AutoTokenizer
from .tokenization_bart import BartTokenizer, BartTokenizerFast, MBartTokenizer
from .tokenization_bert import BasicTokenizer, BertTokenizer, BertTokenizerFast, WordpieceTokenizer
from .tokenization_bert_japanese import BertJapaneseTokenizer, CharacterTokenizer, MecabTokenizer
from .tokenization_camembert import CamembertTokenizer
from .tokenization_ctrl import CTRLTokenizer
from .tokenization_distilbert import DistilBertTokenizer, DistilBertTokenizerFast
from .tokenization_electra import ElectraTokenizer, ElectraTokenizerFast
from .tokenization_flaubert import FlaubertTokenizer
from .tokenization_gpt2 import GPT2Tokenizer, GPT2TokenizerFast
from .tokenization_longformer import LongformerTokenizer, LongformerTokenizerFast
from .tokenization_mobilebert import MobileBertTokenizer, MobileBertTokenizerFast
from .tokenization_openai import OpenAIGPTTokenizer, OpenAIGPTTokenizerFast
from .tokenization_reformer import ReformerTokenizer
from .tokenization_retribert import RetriBertTokenizer, RetriBertTokenizerFast
from .tokenization_roberta import RobertaTokenizer, RobertaTokenizerFast
from .tokenization_t5 import T5Tokenizer
from .tokenization_transfo_xl import TransfoXLCorpus, TransfoXLTokenizer, TransfoXLTokenizerFast
from .tokenization_utils import PreTrainedTokenizer
from .tokenization_utils_base import (
    BatchEncoding,
    CharSpan,
    PreTrainedTokenizerBase,
    SpecialTokensMixin,
    TensorType,
    TokenSpan,
)
from .tokenization_utils_fast import PreTrainedTokenizerFast
from .tokenization_xlm import XLMTokenizer
from .tokenization_xlm_roberta import XLMRobertaTokenizer
from .tokenization_xlnet import SPIECE_UNDERLINE, XLNetTokenizer

# Trainer
from .trainer_utils import EvalPrediction, set_seed
from .training_args import TrainingArguments
from .training_args_tf import TFTrainingArguments


logger = logging.getLogger(__name__)  # pylint: disable=invalid-name


if is_sklearn_available():
    from .data import glue_compute_metrics, xnli_compute_metrics


# Adapters
if is_torch_available():
    from .adapter_training import AdapterArguments, MultiLingAdapterArguments
    from .adapter_model_mixin import (
        WeightsLoaderHelper,
        WeightsLoader,
        AdapterLoader,
        AdapterFusionLoader,
        PredictionHeadLoader,
        ModelAdaptersMixin,
        ModelWithHeadsAdaptersMixin,
    )
    from .adapter_config import (
        InvertibleAdapterConfig,
        AdapterConfig,
        PfeifferConfig,
        HoulsbyConfig,
        ADAPTER_CONFIG_MAP,
        DEFAULT_ADAPTER_CONFIG,
        ModelAdaptersConfig,
        AdapterFusionConfig,
        DynamicAdapterFusionConfig,
        StaticAdapterFusionConfig,
        ADAPTERFUSION_CONFIG_MAP,
        DEFAULT_ADAPTERFUSION_CONFIG,
    )
    from .adapter_utils import (
        AdapterType,
        get_adapter_config_hash,
        ADAPTER_HUB_URL,
        ADAPTER_HUB_INDEX_FILE,
        ADAPTER_CACHE,
        pull_from_hub,
        resolve_adapter_config,
        resolve_adapter_path,
    )

    # TODO add more


# Modeling
if is_torch_available():
    from .generation_utils import top_k_top_p_filtering
    from .modeling_utils import PreTrainedModel, prune_layer, Conv1D, apply_chunking_to_forward
    from .modeling_auto import (
        AutoModel,
        AutoModelWithHeads,
        AutoModelForPreTraining,
        AutoModelForSequenceClassification,
        AutoModelForQuestionAnswering,
        AutoModelWithLMHead,
        AutoModelForCausalLM,
        AutoModelForMaskedLM,
        AutoModelForSeq2SeqLM,
        AutoModelForTokenClassification,
        AutoModelForMultipleChoice,
        MODEL_MAPPING,
        MODEL_FOR_PRETRAINING_MAPPING,
        MODEL_WITH_LM_HEAD_MAPPING,
        MODEL_FOR_CAUSAL_LM_MAPPING,
        MODEL_FOR_MASKED_LM_MAPPING,
        MODEL_FOR_SEQ_TO_SEQ_CAUSAL_LM_MAPPING,
        MODEL_FOR_SEQUENCE_CLASSIFICATION_MAPPING,
        MODEL_FOR_QUESTION_ANSWERING_MAPPING,
        MODEL_FOR_TOKEN_CLASSIFICATION_MAPPING,
        MODEL_FOR_MULTIPLE_CHOICE_MAPPING,
    )

    from .modeling_mobilebert import (
        MobileBertPreTrainedModel,
        MobileBertModel,
        MobileBertForPreTraining,
        MobileBertForSequenceClassification,
        MobileBertForQuestionAnswering,
        MobileBertForMaskedLM,
        MobileBertForNextSentencePrediction,
        MobileBertForMultipleChoice,
        MobileBertForTokenClassification,
        load_tf_weights_in_mobilebert,
        MOBILEBERT_PRETRAINED_MODEL_ARCHIVE_LIST,
        MobileBertLayer,
    )

    from .modeling_bert import (
        BertPreTrainedModel,
        BertModel,
        BertModelWithHeads,
        BertForPreTraining,
        BertForMaskedLM,
        BertLMHeadModel,
        BertForNextSentencePrediction,
        BertForSequenceClassification,
        BertForMultipleChoice,
        BertForTokenClassification,
        BertForQuestionAnswering,
        load_tf_weights_in_bert,
        BERT_PRETRAINED_MODEL_ARCHIVE_LIST,
        BertLayer,
    )
    from .modeling_openai import (
        OpenAIGPTPreTrainedModel,
        OpenAIGPTModel,
        OpenAIGPTLMHeadModel,
        OpenAIGPTDoubleHeadsModel,
        load_tf_weights_in_openai_gpt,
        OPENAI_GPT_PRETRAINED_MODEL_ARCHIVE_LIST,
    )
    from .modeling_transfo_xl import (
        TransfoXLPreTrainedModel,
        TransfoXLModel,
        TransfoXLLMHeadModel,
        AdaptiveEmbedding,
        load_tf_weights_in_transfo_xl,
        TRANSFO_XL_PRETRAINED_MODEL_ARCHIVE_LIST,
    )
    from .modeling_gpt2 import (
        GPT2PreTrainedModel,
        GPT2Model,
        GPT2LMHeadModel,
        GPT2DoubleHeadsModel,
        load_tf_weights_in_gpt2,
        GPT2_PRETRAINED_MODEL_ARCHIVE_LIST,
    )
    from .modeling_ctrl import CTRLPreTrainedModel, CTRLModel, CTRLLMHeadModel, CTRL_PRETRAINED_MODEL_ARCHIVE_LIST
    from .modeling_xlnet import (
        XLNetPreTrainedModel,
        XLNetModel,
        XLNetLMHeadModel,
        XLNetForSequenceClassification,
        XLNetForTokenClassification,
        XLNetForMultipleChoice,
        XLNetForQuestionAnsweringSimple,
        XLNetForQuestionAnswering,
        load_tf_weights_in_xlnet,
        XLNET_PRETRAINED_MODEL_ARCHIVE_LIST,
    )
    from .modeling_xlm import (
        XLMPreTrainedModel,
        XLMModel,
        XLMWithLMHeadModel,
        XLMForSequenceClassification,
        XLMForTokenClassification,
        XLMForQuestionAnswering,
        XLMForQuestionAnsweringSimple,
        XLM_PRETRAINED_MODEL_ARCHIVE_LIST,
    )
    from .modeling_bart import (
        PretrainedBartModel,
        BartForSequenceClassification,
        BartModel,
        BartForConditionalGeneration,
        BartForQuestionAnswering,
        BART_PRETRAINED_MODEL_ARCHIVE_LIST,
    )
    from .modeling_marian import MarianMTModel
    from .tokenization_marian import MarianTokenizer
    from .modeling_roberta import (
        RobertaForMaskedLM,
        RobertaModel,
        RobertaModelWithHeads,
        RobertaForSequenceClassification,
        RobertaForMultipleChoice,
        RobertaForTokenClassification,
        RobertaForQuestionAnswering,
        ROBERTA_PRETRAINED_MODEL_ARCHIVE_LIST,
    )
    from .modeling_distilbert import (
        DistilBertPreTrainedModel,
        DistilBertForMaskedLM,
        DistilBertModel,
        DistilBertForMultipleChoice,
        DistilBertForSequenceClassification,
        DistilBertForQuestionAnswering,
        DistilBertForTokenClassification,
        DISTILBERT_PRETRAINED_MODEL_ARCHIVE_LIST,
    )
    from .modeling_camembert import (
        CamembertForMaskedLM,
        CamembertModel,
        CamembertForSequenceClassification,
        CamembertForMultipleChoice,
        CamembertForTokenClassification,
        CamembertForQuestionAnswering,
        CAMEMBERT_PRETRAINED_MODEL_ARCHIVE_LIST,
    )
    from .modeling_encoder_decoder import EncoderDecoderModel
    from .modeling_t5 import (
        T5PreTrainedModel,
        T5Model,
        T5ForConditionalGeneration,
        load_tf_weights_in_t5,
        T5_PRETRAINED_MODEL_ARCHIVE_LIST,
    )
    from .modeling_albert import (
        AlbertPreTrainedModel,
        AlbertModel,
        AlbertForPreTraining,
        AlbertForMaskedLM,
        AlbertForMultipleChoice,
        AlbertForSequenceClassification,
        AlbertForQuestionAnswering,
        AlbertForTokenClassification,
        load_tf_weights_in_albert,
        ALBERT_PRETRAINED_MODEL_ARCHIVE_LIST,
    )
    from .modeling_xlm_roberta import (
        XLMRobertaForMaskedLM,
        XLMRobertaModel,
        XLMRobertaModelWithHeads,
        XLMRobertaForMultipleChoice,
        XLMRobertaForSequenceClassification,
        XLMRobertaForTokenClassification,
        XLMRobertaForQuestionAnswering,
        XLM_ROBERTA_PRETRAINED_MODEL_ARCHIVE_LIST,
    )
    from .modeling_mmbt import ModalEmbeddings, MMBTModel, MMBTForClassification

    from .modeling_flaubert import (
        FlaubertModel,
        FlaubertWithLMHeadModel,
        FlaubertForSequenceClassification,
        FlaubertForQuestionAnswering,
        FlaubertForQuestionAnsweringSimple,
        FLAUBERT_PRETRAINED_MODEL_ARCHIVE_LIST,
    )

    from .modeling_electra import (
        ElectraForPreTraining,
        ElectraForMaskedLM,
        ElectraForTokenClassification,
        ElectraPreTrainedModel,
        ElectraForMultipleChoice,
        ElectraForSequenceClassification,
        ElectraForQuestionAnswering,
        ElectraModel,
        load_tf_weights_in_electra,
        ELECTRA_PRETRAINED_MODEL_ARCHIVE_LIST,
    )

    from .modeling_reformer import (
        ReformerAttention,
        ReformerLayer,
        ReformerModel,
        ReformerForMaskedLM,
        ReformerModelWithLMHead,
        ReformerForQuestionAnswering,
        REFORMER_PRETRAINED_MODEL_ARCHIVE_LIST,
    )

    from .modeling_longformer import (
        LongformerModel,
        LongformerForMaskedLM,
        LongformerForSequenceClassification,
        LongformerForMultipleChoice,
        LongformerForTokenClassification,
        LongformerForQuestionAnswering,
        LONGFORMER_PRETRAINED_MODEL_ARCHIVE_LIST,
    )

    from .modeling_retribert import (
        RetriBertPreTrainedModel,
        RetriBertModel,
        RETRIBERT_PRETRAINED_MODEL_ARCHIVE_LIST,
    )

    # Optimization
    from .optimization import (
        AdamW,
        get_constant_schedule,
        get_constant_schedule_with_warmup,
        get_cosine_schedule_with_warmup,
        get_cosine_with_hard_restarts_schedule_with_warmup,
        get_linear_schedule_with_warmup,
    )

    # Trainer
    from .trainer import Trainer, torch_distributed_zero_first
    from .data.data_collator import default_data_collator, DataCollator, DataCollatorForLanguageModeling
    from .data.datasets import GlueDataset, TextDataset, LineByLineTextDataset, GlueDataTrainingArguments

    # Benchmarks
    from .benchmark.benchmark import PyTorchBenchmark
    from .benchmark.benchmark_args import PyTorchBenchmarkArguments

# TensorFlow
if is_tf_available():
    from .generation_tf_utils import tf_top_k_top_p_filtering
    from .modeling_tf_utils import (
        shape_list,
        TFPreTrainedModel,
        TFSequenceSummary,
        TFSharedEmbeddings,
    )
    from .modeling_tf_auto import (
        TF_MODEL_MAPPING,
        TF_MODEL_FOR_MULTIPLE_CHOICE_MAPPING,
        TF_MODEL_FOR_PRETRAINING_MAPPING,
        TF_MODEL_FOR_QUESTION_ANSWERING_MAPPING,
        TF_MODEL_FOR_SEQUENCE_CLASSIFICATION_MAPPING,
        TF_MODEL_FOR_TOKEN_CLASSIFICATION_MAPPING,
        TF_MODEL_WITH_LM_HEAD_MAPPING,
        TFAutoModel,
        TFAutoModelForMultipleChoice,
        TFAutoModelForPreTraining,
        TFAutoModelForQuestionAnswering,
        TFAutoModelForSequenceClassification,
        TFAutoModelForTokenClassification,
        TFAutoModelWithLMHead,
    )

    from .modeling_tf_albert import (
        TF_ALBERT_PRETRAINED_MODEL_ARCHIVE_LIST,
        TFAlbertForMaskedLM,
        TFAlbertForMultipleChoice,
        TFAlbertForPreTraining,
        TFAlbertForQuestionAnswering,
        TFAlbertForSequenceClassification,
        TFAlbertForTokenClassification,
        TFAlbertMainLayer,
        TFAlbertModel,
        TFAlbertPreTrainedModel,
    )

    from .modeling_tf_bert import (
        TF_BERT_PRETRAINED_MODEL_ARCHIVE_LIST,
        TFBertEmbeddings,
        TFBertForMaskedLM,
        TFBertForMultipleChoice,
        TFBertForNextSentencePrediction,
        TFBertForPreTraining,
        TFBertForQuestionAnswering,
        TFBertForSequenceClassification,
        TFBertForTokenClassification,
        TFBertMainLayer,
        TFBertModel,
        TFBertPreTrainedModel,
    )

    from .modeling_tf_camembert import (
        TF_CAMEMBERT_PRETRAINED_MODEL_ARCHIVE_LIST,
        TFCamembertForMaskedLM,
        TFCamembertModel,
        TFCamembertForMultipleChoice,
        TFCamembertForQuestionAnswering,
        TFCamembertForSequenceClassification,
        TFCamembertForTokenClassification,
    )

    from .modeling_tf_ctrl import (
        TF_CTRL_PRETRAINED_MODEL_ARCHIVE_LIST,
        TFCTRLLMHeadModel,
        TFCTRLModel,
        TFCTRLPreTrainedModel,
    )

    from .modeling_tf_distilbert import (
        TF_DISTILBERT_PRETRAINED_MODEL_ARCHIVE_LIST,
        TFDistilBertForMaskedLM,
        TFDistilBertForMultipleChoice,
        TFDistilBertForQuestionAnswering,
        TFDistilBertForSequenceClassification,
        TFDistilBertForTokenClassification,
        TFDistilBertMainLayer,
        TFDistilBertModel,
        TFDistilBertPreTrainedModel,
    )

    from .modeling_tf_electra import (
        TF_ELECTRA_PRETRAINED_MODEL_ARCHIVE_LIST,
        TFElectraForMaskedLM,
        TFElectraForPreTraining,
        TFElectraForQuestionAnswering,
        TFElectraForTokenClassification,
        TFElectraModel,
        TFElectraPreTrainedModel,
    )

    from .modeling_tf_flaubert import (
        TF_FLAUBERT_PRETRAINED_MODEL_ARCHIVE_LIST,
        TFFlaubertForMultipleChoice,
        TFFlaubertForQuestionAnsweringSimple,
        TFFlaubertForSequenceClassification,
        TFFlaubertForTokenClassification,
        TFFlaubertWithLMHeadModel,
        TFFlaubertModel,
    )

    from .modeling_tf_gpt2 import (
        TF_GPT2_PRETRAINED_MODEL_ARCHIVE_LIST,
        TFGPT2DoubleHeadsModel,
        TFGPT2LMHeadModel,
        TFGPT2MainLayer,
        TFGPT2Model,
        TFGPT2PreTrainedModel,
    )

    from .modeling_tf_mobilebert import (
        TF_MOBILEBERT_PRETRAINED_MODEL_ARCHIVE_LIST,
        TFMobileBertModel,
        TFMobileBertPreTrainedModel,
        TFMobileBertForPreTraining,
        TFMobileBertForSequenceClassification,
        TFMobileBertForQuestionAnswering,
        TFMobileBertForMaskedLM,
        TFMobileBertForNextSentencePrediction,
        TFMobileBertForMultipleChoice,
        TFMobileBertForTokenClassification,
        TFMobileBertMainLayer,
    )

    from .modeling_tf_openai import (
        TF_OPENAI_GPT_PRETRAINED_MODEL_ARCHIVE_LIST,
        TFOpenAIGPTDoubleHeadsModel,
        TFOpenAIGPTLMHeadModel,
        TFOpenAIGPTMainLayer,
        TFOpenAIGPTModel,
        TFOpenAIGPTPreTrainedModel,
    )

    from .modeling_tf_roberta import (
        TF_ROBERTA_PRETRAINED_MODEL_ARCHIVE_LIST,
        TFRobertaForMaskedLM,
        TFRobertaForMultipleChoice,
        TFRobertaForQuestionAnswering,
        TFRobertaForSequenceClassification,
        TFRobertaForTokenClassification,
        TFRobertaMainLayer,
        TFRobertaModel,
        TFRobertaPreTrainedModel,
    )

    from .modeling_tf_t5 import (
        TF_T5_PRETRAINED_MODEL_ARCHIVE_LIST,
        TFT5ForConditionalGeneration,
        TFT5Model,
        TFT5PreTrainedModel,
    )

    from .modeling_tf_transfo_xl import (
        TF_TRANSFO_XL_PRETRAINED_MODEL_ARCHIVE_LIST,
        TFAdaptiveEmbedding,
        TFTransfoXLLMHeadModel,
        TFTransfoXLMainLayer,
        TFTransfoXLModel,
        TFTransfoXLPreTrainedModel,
    )

    from .modeling_tf_xlm import (
        TF_XLM_PRETRAINED_MODEL_ARCHIVE_LIST,
        TFXLMForMultipleChoice,
        TFXLMForQuestionAnsweringSimple,
        TFXLMForSequenceClassification,
        TFXLMForTokenClassification,
        TFXLMWithLMHeadModel,
        TFXLMMainLayer,
        TFXLMModel,
        TFXLMPreTrainedModel,
    )

    from .modeling_tf_xlm_roberta import (
        TF_XLM_ROBERTA_PRETRAINED_MODEL_ARCHIVE_LIST,
        TFXLMRobertaForMaskedLM,
        TFXLMRobertaForMultipleChoice,
        TFXLMRobertaForQuestionAnswering,
        TFXLMRobertaForSequenceClassification,
        TFXLMRobertaForTokenClassification,
        TFXLMRobertaModel,
    )

    from .modeling_tf_xlnet import (
        TF_XLNET_PRETRAINED_MODEL_ARCHIVE_LIST,
        TFXLNetForMultipleChoice,
        TFXLNetForQuestionAnsweringSimple,
        TFXLNetForSequenceClassification,
        TFXLNetForTokenClassification,
        TFXLNetLMHeadModel,
        TFXLNetMainLayer,
        TFXLNetModel,
        TFXLNetPreTrainedModel,
    )

    # Optimization
    from .optimization_tf import (
        AdamWeightDecay,
        create_optimizer,
        GradientAccumulator,
        WarmUp,
    )

    # Trainer
    from .trainer_tf import TFTrainer

    # Benchmarks
    from .benchmark.benchmark_tf import TensorFlowBenchmark
    from .benchmark.benchmark_args_tf import TensorFlowBenchmarkArguments


if not is_tf_available() and not is_torch_available():
    logger.warning(
        "Neither PyTorch nor TensorFlow >= 2.0 have been found."
        "Models won't be available and only tokenizers, configuration"
        "and file/data utilities can be used."
    )<|MERGE_RESOLUTION|>--- conflicted
+++ resolved
@@ -2,11 +2,7 @@
 # There's no way to ignore "F401 '...' imported but unused" warnings in this
 # module, but to preserve other warnings. So, don't check this module at all.
 
-<<<<<<< HEAD
-__version__ = "3.0.2"
-=======
 __version__ = "1.0.0"
->>>>>>> eada3e04
 
 # Work around to update TensorFlow's absl.logging threshold which alters the
 # default Python logging output behavior when present.
