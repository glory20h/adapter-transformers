# coding=utf-8
# Copyright 2020-present the HuggingFace Inc. team.
#
# Licensed under the Apache License, Version 2.0 (the "License");
# you may not use this file except in compliance with the License.
# You may obtain a copy of the License at
#
#     http://www.apache.org/licenses/LICENSE-2.0
#
# Unless required by applicable law or agreed to in writing, software
# distributed under the License is distributed on an "AS IS" BASIS,
# WITHOUT WARRANTIES OR CONDITIONS OF ANY KIND, either express or implied.
# See the License for the specific language governing permissions and
# limitations under the License.
"""
The Trainer class, to easily train a 🤗 Transformers from scratch or finetune it on a new task.
"""

import collections
import inspect
import math
import os
import re
import shutil
import warnings
from pathlib import Path
from typing import Any, Callable, Dict, List, Optional, Tuple, Union


# Integrations must be imported before ML frameworks:
from .integrations import (  # isort: split
    default_hp_search_backend,
    hp_params,
    is_azureml_available,
    is_comet_available,
    is_fairscale_available,
    is_mlflow_available,
    is_optuna_available,
    is_ray_available,
    is_tensorboard_available,
    is_wandb_available,
    run_hp_search_optuna,
    run_hp_search_ray,
)

import numpy as np
import torch
from packaging import version
from torch import nn
from torch.utils.data.dataloader import DataLoader
from torch.utils.data.dataset import Dataset
from torch.utils.data.distributed import DistributedSampler
from torch.utils.data.sampler import RandomSampler, SequentialSampler

from .data.data_collator import DataCollator, DataCollatorWithPadding, default_data_collator
from .file_utils import WEIGHTS_NAME, is_datasets_available, is_in_notebook, is_torch_tpu_available
from .modeling_utils import PreTrainedModel
from .models.auto.modeling_auto import MODEL_FOR_QUESTION_ANSWERING_MAPPING
from .optimization import AdamW, get_linear_schedule_with_warmup
from .tokenization_utils_base import PreTrainedTokenizerBase
from .trainer_callback import (
    CallbackHandler,
    DefaultFlowCallback,
    PrinterCallback,
    ProgressCallback,
    TrainerCallback,
    TrainerControl,
    TrainerState,
)
from .trainer_pt_utils import (
    DistributedTensorGatherer,
    SequentialDistributedSampler,
    distributed_broadcast_scalars,
    distributed_concat,
    get_tpu_sampler,
    nested_concat,
    nested_detach,
    nested_numpify,
    nested_xla_mesh_reduce,
    reissue_pt_warnings,
)
from .trainer_utils import (
    PREFIX_CHECKPOINT_DIR,
    BestRun,
    EvalPrediction,
    HPSearchBackend,
    PredictionOutput,
    TrainOutput,
    default_compute_objective,
    default_hp_space,
    set_seed,
)
from .training_args import TrainingArguments
from .utils import logging


_is_native_amp_available = False

DEFAULT_CALLBACKS = [DefaultFlowCallback]
DEFAULT_PROGRESS_CALLBACK = ProgressCallback

if is_in_notebook():
    from .utils.notebook import NotebookProgressCallback

    DEFAULT_PROGRESS_CALLBACK = NotebookProgressCallback

# Check if Pytorch version >= 1.6 to switch between Native AMP and Apex
if version.parse(torch.__version__) < version.parse("1.6"):
    from .file_utils import is_apex_available

    if is_apex_available():
        from apex import amp
else:
    _is_native_amp_available = True
    from torch.cuda.amp import autocast

if is_datasets_available():
    import datasets

if is_torch_tpu_available():
    import torch_xla.core.xla_model as xm
    import torch_xla.debug.metrics as met
    import torch_xla.distributed.parallel_loader as pl

if is_tensorboard_available():
    from .integrations import TensorBoardCallback

    DEFAULT_CALLBACKS.append(TensorBoardCallback)


if is_wandb_available():
    from .integrations import WandbCallback

    DEFAULT_CALLBACKS.append(WandbCallback)

if is_comet_available():
    from .integrations import CometCallback

    DEFAULT_CALLBACKS.append(CometCallback)

if is_mlflow_available():
    from .integrations import MLflowCallback

    DEFAULT_CALLBACKS.append(MLflowCallback)

if is_optuna_available():
    import optuna

if is_ray_available():
    from ray import tune

if is_azureml_available():
    from .integrations import AzureMLCallback

    DEFAULT_CALLBACKS.append(AzureMLCallback)

if is_fairscale_available():
    from fairscale.nn.data_parallel import ShardedDataParallel as ShardedDDP
    from fairscale.optim import OSS
    from fairscale.optim.grad_scaler import ShardedGradScaler

logger = logging.get_logger(__name__)


class Trainer:
    """
    Trainer is a simple but feature-complete training and eval loop for PyTorch, optimized for 🤗 Transformers.

    Args:
        model (:class:`~transformers.PreTrainedModel` or :obj:`torch.nn.Module`, `optional`):
            The model to train, evaluate or use for predictions. If not provided, a ``model_init`` must be passed.

            .. note::

                :class:`~transformers.Trainer` is optimized to work with the :class:`~transformers.PreTrainedModel`
                provided by the library. You can still use your own models defined as :obj:`torch.nn.Module` as long as
                they work the same way as the 🤗 Transformers models.
        args (:class:`~transformers.TrainingArguments`, `optional`):
            The arguments to tweak for training. Will default to a basic instance of
            :class:`~transformers.TrainingArguments` with the ``output_dir`` set to a directory named `tmp_trainer` in
            the current directory if not provided.
        data_collator (:obj:`DataCollator`, `optional`):
            The function to use to form a batch from a list of elements of :obj:`train_dataset` or :obj:`eval_dataset`.
            Will default to :func:`~transformers.default_data_collator` if no ``tokenizer`` is provided, an instance of
            :func:`~transformers.DataCollatorWithPadding` otherwise.
        train_dataset (:obj:`torch.utils.data.dataset.Dataset`, `optional`):
            The dataset to use for training. If it is an :obj:`datasets.Dataset`, columns not accepted by the
            ``model.forward()`` method are automatically removed.
        eval_dataset (:obj:`torch.utils.data.dataset.Dataset`, `optional`):
             The dataset to use for evaluation. If it is an :obj:`datasets.Dataset`, columns not accepted by the
             ``model.forward()`` method are automatically removed.
        tokenizer (:class:`PreTrainedTokenizerBase`, `optional`):
            The tokenizer used to preprocess the data. If provided, will be used to automatically pad the inputs the
            maximum length when batching inputs, and it will be saved along the model to make it easier to rerun an
            interrupted training or reuse the fine-tuned model.
        model_init (:obj:`Callable[[], PreTrainedModel]`, `optional`):
            A function that instantiates the model to be used. If provided, each call to
            :meth:`~transformers.Trainer.train` will start from a new instance of the model as given by this function.

            The function may have zero argument, or a single one containing the optuna/Ray Tune trial object, to be
            able to choose different architectures according to hyper parameters (such as layer count, sizes of inner
            layers, dropout probabilities etc).
        compute_metrics (:obj:`Callable[[EvalPrediction], Dict]`, `optional`):
            The function that will be used to compute metrics at evaluation. Must take a
            :class:`~transformers.EvalPrediction` and return a dictionary string to metric values.
        callbacks (List of :obj:`~transformers.TrainerCallback`, `optional`):
            A list of callbacks to customize the training loop. Will add those to the list of default callbacks
            detailed in :doc:`here <callback>`.

            If you want to remove one of the default callbacks used, use the :meth:`Trainer.remove_callback` method.
        optimizers (:obj:`Tuple[torch.optim.Optimizer, torch.optim.lr_scheduler.LambdaLR`, `optional`): A tuple
            containing the optimizer and the scheduler to use. Will default to an instance of
            :class:`~transformers.AdamW` on your model and a scheduler given by
            :func:`~transformers.get_linear_schedule_with_warmup` controlled by :obj:`args`.
    """

    def __init__(
        self,
        model: Union[PreTrainedModel, torch.nn.Module] = None,
        args: TrainingArguments = None,
        data_collator: Optional[DataCollator] = None,
        train_dataset: Optional[Dataset] = None,
        eval_dataset: Optional[Dataset] = None,
        tokenizer: Optional["PreTrainedTokenizerBase"] = None,
        model_init: Callable[[], PreTrainedModel] = None,
        compute_metrics: Optional[Callable[[EvalPrediction], Dict]] = None,
        callbacks: Optional[List[TrainerCallback]] = None,
        do_save_full_model: bool = True,
        do_save_adapters: bool = False,
        do_save_adapter_fusion: bool = False,
        adapter_names: Optional[List[List[str]]] = None,
        optimizers: Tuple[torch.optim.Optimizer, torch.optim.lr_scheduler.LambdaLR] = (None, None),
    ):
        if args is None:
            logger.info("No `TrainingArguments` passed, using the current path as `output_dir`.")
            args = TrainingArguments("tmp_trainer")
        self.args = args
        # Seed must be set before instantiating the model when using model
        set_seed(self.args.seed)
        assert (
            model is not None or model_init is not None
        ), "You must provide a model to use `Trainer`, either by using the `model` argument or the `model_init` argument."
        self.model_init = model_init
        self.hp_name = None
        if model is None and model_init is not None:
            model = self.call_model_init()

        # Model parallel
        if model is not None and not self.args.model_parallel:
            model = model.to(args.device)

        self.model = model
        default_collator = default_data_collator if tokenizer is None else DataCollatorWithPadding(tokenizer)
        self.data_collator = data_collator if data_collator is not None else default_collator
        self.train_dataset = train_dataset
        self.eval_dataset = eval_dataset
        self.tokenizer = tokenizer

        self.compute_metrics = compute_metrics
        self.optimizer, self.lr_scheduler = optimizers
        if model_init is not None and (self.optimizer is not None or self.lr_scheduler is not None):
            raise RuntimeError(
                "Passing a `model_init` is incompatible with providing the `optimizers` argument."
                "You should subclass `Trainer` and override the `create_optimizer_and_scheduler` method."
            )
        callbacks = DEFAULT_CALLBACKS if callbacks is None else DEFAULT_CALLBACKS + callbacks
        self.callback_handler = CallbackHandler(callbacks, self.model, self.optimizer, self.lr_scheduler)
        self.add_callback(PrinterCallback if self.args.disable_tqdm else DEFAULT_PROGRESS_CALLBACK)

        # Will be set to True by `self._setup_loggers()` on first call to `self.log()`.
        self._loggers_initialized = False

        # Create output directory if needed
        if self.is_world_process_zero():
            os.makedirs(self.args.output_dir, exist_ok=True)
        # adapters used
        self.do_save_full_model = do_save_full_model
        self.do_save_adapters = do_save_adapters
        self.do_save_adapter_fusion = do_save_adapter_fusion
        if adapter_names is not None:
            self.model.set_active_adapters(adapter_names)
        if is_torch_tpu_available() and isinstance(self.model, PreTrainedModel):
            # Set an xla_device flag on the model's config.
            # We'll find a more elegant and not need to do this in the future.
            self.model.config.xla_device = True
        if not callable(self.data_collator) and callable(getattr(self.data_collator, "collate_batch", None)):
            raise ValueError("The `data_collator` should be a simple callable (function, class with `__call__`).")

        if args.max_steps > 0:
            logger.info("max_steps is given, it will override any value given in num_train_epochs")

        # Enforce rules on using datasets with no __len__
        if train_dataset is not None and not isinstance(train_dataset, collections.abc.Sized) and args.max_steps <= 0:
            raise ValueError("train_dataset does not implement __len__, max_steps has to be specified")
        if eval_dataset is not None and not isinstance(eval_dataset, collections.abc.Sized):
            raise ValueError("eval_dataset must implement __len__")

        if is_datasets_available():
            if isinstance(train_dataset, datasets.Dataset):
                self._remove_unused_columns(self.train_dataset, description="training")
            if isinstance(eval_dataset, datasets.Dataset):
                self._remove_unused_columns(self.eval_dataset, description="evaluation")

        # Setup Sharded DDP training
        self.sharded_dpp = False
        if args.sharded_ddp:
            if args.local_rank == -1:
                raise ValueError("Using sharded DDP only works in distributed training.")
            elif not is_fairscale_available():
                raise ImportError("Sharded DDP training requires fairscale: `pip install fairscale`.")
            else:
                self.sharded_dpp = True

        # Mixed precision setup
        self.use_apex = False
        self.use_amp = False
        if args.fp16:
            if args.fp16_backend == "auto":
                backend = "amp" if _is_native_amp_available else "apex"
            else:
                backend = args.fp16_backend

            if backend == "amp":
                self.use_amp = True
                self.scaler = ShardedGradScaler() if self.sharded_dpp else torch.cuda.amp.GradScaler()
            else:
                if not is_apex_available():
                    raise ImportError(
                        "Using FP16 with APEX but APEX is not installed, please refer to https://www.github.com/nvidia/apex."
                    )
                self.use_apex = True

        self.state = TrainerState()
        self.control = TrainerControl()
        # Internal variable for total_flos used to count as tensors (for distributed + TPU), will be sent in the
        # state at each call to self.log.
        self._total_flos = None
        self.hp_search_backend = None
        self.use_tune_checkpoints = False
        default_label_names = (
            ["start_positions", "end_positions"]
            if type(self.model) in MODEL_FOR_QUESTION_ANSWERING_MAPPING.values()
            else ["labels"]
        )
        self.label_names = default_label_names if self.args.label_names is None else self.args.label_names
        self.control = self.callback_handler.on_init_end(self.args, self.state, self.control)

    def add_callback(self, callback):
        """
        Add a callback to the current list of :class:`~transformer.TrainerCallback`.

        Args:
           callback (:obj:`type` or :class:`~transformer.TrainerCallback`):
               A :class:`~transformer.TrainerCallback` class or an instance of a :class:`~transformer.TrainerCallback`.
               In the first case, will instantiate a member of that class.
        """
        self.callback_handler.add_callback(callback)

    def pop_callback(self, callback):
        """
        Remove a callback from the current list of :class:`~transformer.TrainerCallback` and returns it.

        If the callback is not found, returns :obj:`None` (and no error is raised).

        Args:
           callback (:obj:`type` or :class:`~transformer.TrainerCallback`):
               A :class:`~transformer.TrainerCallback` class or an instance of a :class:`~transformer.TrainerCallback`.
               In the first case, will pop the first member of that class found in the list of callbacks.

        Returns:
            :class:`~transformer.TrainerCallback`: The callback removed, if found.
        """
        return self.callback_handler.pop_callback(callback)

    def remove_callback(self, callback):
        """
        Remove a callback from the current list of :class:`~transformer.TrainerCallback`.

        Args:
           callback (:obj:`type` or :class:`~transformer.TrainerCallback`):
               A :class:`~transformer.TrainerCallback` class or an instance of a :class:`~transformer.TrainerCallback`.
               In the first case, will remove the first member of that class found in the list of callbacks.
        """
        self.callback_handler.remove_callback(callback)

    def _remove_unused_columns(self, dataset: "datasets.Dataset", description: Optional[str] = None):
        if not self.args.remove_unused_columns:
            return
        # Inspect model forward signature to keep only the arguments it accepts.
        signature = inspect.signature(self.model.forward)
        signature_columns = list(signature.parameters.keys())
        # Labels may be named label or label_ids, the default data collator handles that.
        signature_columns += ["label", "label_ids"]
        columns = [k for k in signature_columns if k in dataset.column_names]
        ignored_columns = list(set(dataset.column_names) - set(signature_columns))
        dset_description = "" if description is None else f"in the {description} set "
        logger.info(
            f"The following columns {dset_description}don't have a corresponding argument in `{self.model.__class__.__name__}.forward` and have been ignored: {', '.join(ignored_columns)}."
        )
        dataset.set_format(type=dataset.format["type"], columns=columns)

    def _get_train_sampler(self) -> Optional[torch.utils.data.sampler.Sampler]:
        if isinstance(self.train_dataset, torch.utils.data.IterableDataset) or not isinstance(
            self.train_dataset, collections.abc.Sized
        ):
            return None
        elif is_torch_tpu_available():
            return get_tpu_sampler(self.train_dataset)
        else:
            return (
                RandomSampler(self.train_dataset)
                if self.args.local_rank == -1
                else DistributedSampler(self.train_dataset)
            )

    def get_train_dataloader(self) -> DataLoader:
        """
        Returns the training :class:`~torch.utils.data.DataLoader`.

        Will use no sampler if :obj:`self.train_dataset` does not implement :obj:`__len__`, a random sampler (adapted
        to distributed training if necessary) otherwise.

        Subclass and override this method if you want to inject some custom behavior.
        """
        if self.train_dataset is None:
            raise ValueError("Trainer: training requires a train_dataset.")
        train_sampler = self._get_train_sampler()

        return DataLoader(
            self.train_dataset,
            batch_size=self.args.train_batch_size,
            sampler=train_sampler,
            collate_fn=self.data_collator,
            drop_last=self.args.dataloader_drop_last,
            num_workers=self.args.dataloader_num_workers,
        )

    def _get_eval_sampler(self, eval_dataset: Dataset) -> Optional[torch.utils.data.sampler.Sampler]:
        if is_torch_tpu_available():
            return SequentialDistributedSampler(eval_dataset, num_replicas=xm.xrt_world_size(), rank=xm.get_ordinal())
        elif self.args.local_rank != -1:
            return SequentialDistributedSampler(eval_dataset)
        else:
            return SequentialSampler(eval_dataset)

    def get_eval_dataloader(self, eval_dataset: Optional[Dataset] = None) -> DataLoader:
        """
        Returns the evaluation :class:`~torch.utils.data.DataLoader`.

        Subclass and override this method if you want to inject some custom behavior.

        Args:
            eval_dataset (:obj:`torch.utils.data.dataset.Dataset`, `optional`):
                If provided, will override :obj:`self.eval_dataset`. If it is an :obj:`datasets.Dataset`, columns not
                accepted by the ``model.forward()`` method are automatically removed. It must implement :obj:`__len__`.
        """
        if eval_dataset is None and self.eval_dataset is None:
            raise ValueError("Trainer: evaluation requires an eval_dataset.")
        elif eval_dataset is not None and not isinstance(eval_dataset, collections.abc.Sized):
            raise ValueError("eval_dataset must implement __len__")
        elif is_datasets_available() and isinstance(eval_dataset, datasets.Dataset):
            self._remove_unused_columns(eval_dataset, description="evaluation")
        eval_dataset = eval_dataset if eval_dataset is not None else self.eval_dataset
        eval_sampler = self._get_eval_sampler(eval_dataset)

        return DataLoader(
            eval_dataset,
            sampler=eval_sampler,
            batch_size=self.args.eval_batch_size,
            collate_fn=self.data_collator,
            drop_last=self.args.dataloader_drop_last,
            num_workers=self.args.dataloader_num_workers,
        )

    def get_test_dataloader(self, test_dataset: Dataset) -> DataLoader:
        """
        Returns the test :class:`~torch.utils.data.DataLoader`.

        Subclass and override this method if you want to inject some custom behavior.

        Args:
            test_dataset (:obj:`torch.utils.data.dataset.Dataset`, `optional`):
                The test dataset to use. If it is an :obj:`datasets.Dataset`, columns not accepted by the
                ``model.forward()`` method are automatically removed. It must implement :obj:`__len__`.
        """
        if not isinstance(test_dataset, collections.abc.Sized):
            raise ValueError("test_dataset must implement __len__")
        elif is_datasets_available() and isinstance(test_dataset, datasets.Dataset):
            self._remove_unused_columns(test_dataset, description="test")
        test_sampler = self._get_eval_sampler(test_dataset)

        # We use the same batch_size as for eval.
        return DataLoader(
            test_dataset,
            sampler=test_sampler,
            batch_size=self.args.eval_batch_size,
            collate_fn=self.data_collator,
            drop_last=self.args.dataloader_drop_last,
        )

    def create_optimizer_and_scheduler(self, num_training_steps: int):
        """
        Setup the optimizer and the learning rate scheduler.

        We provide a reasonable default that works well. If you want to use something else, you can pass a tuple in the
        Trainer's init through :obj:`optimizers`, or subclass and override this method in a subclass.
        """
        if self.optimizer is None:
            no_decay = ["bias", "LayerNorm.weight"]
            if hasattr(self.model.config, "adapter_fusion_models"):
                no_decay += [f"adapter_fusion_layer.{n}.value" for n in self.model.config.adapter_fusion_models]

            optimizer_grouped_parameters = [
                {
                    "params": [p for n, p in self.model.named_parameters() if not any(nd in n for nd in no_decay)],
                    "weight_decay": self.args.weight_decay,
                },
                {
                    "params": [p for n, p in self.model.named_parameters() if any(nd in n for nd in no_decay)],
                    "weight_decay": 0.0,
                },
            ]
            if self.sharded_dpp:
                self.optimizer = OSS(
                    params=optimizer_grouped_parameters,
                    optim=AdamW,
                    lr=self.args.learning_rate,
                    betas=(self.args.adam_beta1, self.args.adam_beta2),
                    eps=self.args.adam_epsilon,
                )
            else:
                self.optimizer = AdamW(
                    optimizer_grouped_parameters,
                    lr=self.args.learning_rate,
                    betas=(self.args.adam_beta1, self.args.adam_beta2),
                    eps=self.args.adam_epsilon,
                )
        if self.lr_scheduler is None:
            self.lr_scheduler = get_linear_schedule_with_warmup(
                self.optimizer, num_warmup_steps=self.args.warmup_steps, num_training_steps=num_training_steps
            )

    def num_examples(self, dataloader: DataLoader) -> int:
        """
        Helper to get number of samples in a :class:`~torch.utils.data.DataLoader` by accessing its dataset.

        Will raise an exception if the underlying dataset dese not implement method :obj:`__len__`
        """
        return len(dataloader.dataset)

    def _hp_search_setup(self, trial: Union["optuna.Trial", Dict[str, Any]]):
        """ HP search setup code """
        self._trial = trial

        if self.hp_search_backend is None or trial is None:
            return

        params = self.hp_space(trial) if self.hp_search_backend == HPSearchBackend.OPTUNA else trial
        for key, value in params.items():
            if not hasattr(self.args, key):
                raise AttributeError(
                    f"Trying to set {key} in the hyperparameter search but there is no corresponding field in `TrainingArguments`."
                )
            old_attr = getattr(self.args, key, None)
            # Casting value to the proper type
            if old_attr is not None:
                value = type(old_attr)(value)
            setattr(self.args, key, value)
        if self.hp_search_backend == HPSearchBackend.OPTUNA:
            logger.info("Trial:", trial.params)

    def _report_to_hp_search(
        self, trial: Union["optuna.Trial", Dict[str, Any]], epoch: int, metrics: Dict[str, float]
    ):
        if self.hp_search_backend is None or trial is None:
            return
        self.objective = self.compute_objective(metrics.copy())
        if self.hp_search_backend == HPSearchBackend.OPTUNA:
            trial.report(self.objective, epoch)
            if trial.should_prune():
                raise optuna.TrialPruned()
        elif self.hp_search_backend == HPSearchBackend.RAY:
            if self.state.global_step % self.args.save_steps == 0:
                self._tune_save_checkpoint()
            tune.report(objective=self.objective, **metrics)

    def _tune_save_checkpoint(self):
        if not self.use_tune_checkpoints:
            return
        with tune.checkpoint_dir(step=self.state.global_step) as checkpoint_dir:
            self.args.output_dir = checkpoint_dir
            output_dir = os.path.join(self.args.output_dir, f"{PREFIX_CHECKPOINT_DIR}-{self.state.global_step}")
            self.save_model(output_dir)
            if self.is_world_process_zero():
                self.state.save_to_json(os.path.join(output_dir, "trainer_state.json"))
                torch.save(self.optimizer.state_dict(), os.path.join(output_dir, "optimizer.pt"))
                torch.save(self.lr_scheduler.state_dict(), os.path.join(output_dir, "scheduler.pt"))

    def call_model_init(self, trial=None):
        model_init_argcount = len(inspect.signature(self.model_init).parameters)
        if model_init_argcount == 0:
            model = self.model_init()
        elif model_init_argcount == 1:
            model = self.model_init(trial)
        else:
            raise RuntimeError("model_init should have 0 or 1 argument.")

        if model is None:
            raise RuntimeError("model_init should not return None.")

        return model

    def train(self, model_path: Optional[str] = None, trial: Union["optuna.Trial", Dict[str, Any]] = None):
        """
        Main training entry point.

        Args:
            model_path (:obj:`str`, `optional`):
                Local path to the model if the model to train has been instantiated from a local path. If present,
                training will resume from the optimizer/scheduler states loaded here.
            trial (:obj:`optuna.Trial` or :obj:`Dict[str, Any]`, `optional`):
                The trial run or the hyperparameter dictionary for hyperparameter search.
        """
        # This might change the seed so needs to run first.
        self._hp_search_setup(trial)

        # Model re-init
        if self.model_init is not None:
            # Seed must be set before instantiating the model when using model_init.
            set_seed(self.args.seed)

            model = self.call_model_init(trial)

            if not self.args.model_parallel:
                self.model = model.to(self.args.device)

            # Reinitializes optimizer and scheduler
            self.optimizer, self.lr_scheduler = None, None

        # Keeping track whether we can can len() on the dataset or not
        train_dataset_is_sized = isinstance(self.train_dataset, collections.abc.Sized)

        # Data loader and number of training steps
        train_dataloader = self.get_train_dataloader()

        # Setting up training control variables:
        # number of training epochs: num_train_epochs
        # number of training steps per epoch: num_update_steps_per_epoch
        # total number of training steps to execute: max_steps
        if train_dataset_is_sized:
            num_update_steps_per_epoch = len(train_dataloader) // self.args.gradient_accumulation_steps
            num_update_steps_per_epoch = max(num_update_steps_per_epoch, 1)
            if self.args.max_steps > 0:
                max_steps = self.args.max_steps
                num_train_epochs = self.args.max_steps // num_update_steps_per_epoch + int(
                    self.args.max_steps % num_update_steps_per_epoch > 0
                )
            else:
                max_steps = math.ceil(self.args.num_train_epochs * num_update_steps_per_epoch)
                num_train_epochs = math.ceil(self.args.num_train_epochs)
        else:
            # see __init__. max_steps is set when the dataset has no __len__
            max_steps = self.args.max_steps
            num_train_epochs = 1
            num_update_steps_per_epoch = max_steps

        self.create_optimizer_and_scheduler(num_training_steps=max_steps)
        self.state = TrainerState()
        self.state.is_hyper_param_search = trial is not None

        # Check if saved optimizer or scheduler states exist
        self._load_optimizer_and_scheduler(model_path)

        # Mixed precision training with apex (torch < 1.6)
        model = self.model
        if self.use_apex:
            model, self.optimizer = amp.initialize(model, self.optimizer, opt_level=self.args.fp16_opt_level)

        # Multi-gpu training (should be after apex fp16 initialization)
        if self.args.n_gpu > 1 and not self.args.model_parallel:
            model = torch.nn.DataParallel(model)

        # Distributed training (should be after apex fp16 initialization)
        if self.sharded_dpp:
            model = ShardedDDP(model, self.optimizer)
        elif self.args.local_rank != -1:
            model = torch.nn.parallel.DistributedDataParallel(
                model,
                device_ids=[self.args.local_rank],
                output_device=self.args.local_rank,
                find_unused_parameters=(
                    not getattr(model.config, "gradient_checkpointing", False)
                    if isinstance(model, PreTrainedModel)
                    else True
                ),
            )
            # find_unused_parameters breaks checkpointing as per
            # https://github.com/huggingface/transformers/pull/4659#issuecomment-643356021

        # Train!
        if is_torch_tpu_available():
            total_train_batch_size = self.args.train_batch_size * xm.xrt_world_size()
        else:
            total_train_batch_size = (
                self.args.train_batch_size
                * self.args.gradient_accumulation_steps
                * (torch.distributed.get_world_size() if self.args.local_rank != -1 else 1)
            )

        num_examples = (
            self.num_examples(train_dataloader)
            if train_dataset_is_sized
            else total_train_batch_size * self.args.max_steps
        )

        logger.info("***** Running training *****")
        logger.info(f"  Num examples = {num_examples}")
        logger.info(f"  Num Epochs = {num_train_epochs}")
        logger.info(f"  Instantaneous batch size per device = {self.args.per_device_train_batch_size}")
        logger.info(f"  Total train batch size (w. parallel, distributed & accumulation) = {total_train_batch_size}")
        logger.info(f"  Gradient Accumulation steps = {self.args.gradient_accumulation_steps}")
        logger.info(f"  Total optimization steps = {max_steps}")

        self.state.epoch = 0
        epochs_trained = 0
        steps_trained_in_current_epoch = 0

        # Check if continuing training from a checkpoint
        if model_path and os.path.isfile(os.path.join(model_path, "trainer_state.json")):
            self.state = TrainerState.load_from_json(os.path.join(model_path, "trainer_state.json"))
            epochs_trained = self.state.global_step // num_update_steps_per_epoch
            if not self.args.ignore_data_skip:
                steps_trained_in_current_epoch = self.state.global_step % (num_update_steps_per_epoch)
                steps_trained_in_current_epoch *= self.args.gradient_accumulation_steps
            else:
                steps_trained_in_current_epoch = 0

            logger.info("  Continuing training from checkpoint, will skip to saved global_step")
            logger.info(f"  Continuing training from epoch {epochs_trained}")
            logger.info(f"  Continuing training from global step {self.state.global_step}")
            if not self.args.ignore_data_skip:
                logger.info(
                    f"  Will skip the first {epochs_trained} epochs then the first {steps_trained_in_current_epoch} "
                    "batches in the first epoch."
                )

        # Update the references
        self.callback_handler.model = self.model
        self.callback_handler.optimizer = self.optimizer
        self.callback_handler.lr_scheduler = self.lr_scheduler
        self.callback_handler.train_dataloader = train_dataloader
        self.state.trial_name = self.hp_name(trial) if self.hp_name is not None else None
        self.state.trial_params = hp_params(trial) if trial is not None else None
        # This should be the same if the state has been saved but in case the training arguments changed, it's safer
        # to set this after the load.
        self.state.max_steps = max_steps
        self.state.num_train_epochs = num_train_epochs
        self.state.is_local_process_zero = self.is_local_process_zero()
        self.state.is_world_process_zero = self.is_world_process_zero()

        # tr_loss is a tensor to avoid synchronization of TPUs through .item()
        tr_loss = torch.tensor(0.0).to(self.args.device)
        # _total_loss_scalar is updated everytime .item() has to be called on tr_loss and stores the sum of all losses
        self._total_loss_scalar = 0.0
        self._globalstep_last_logged = 0
        self._total_flos = self.state.total_flos
        model.zero_grad()

        self.control = self.callback_handler.on_train_begin(self.args, self.state, self.control)

        # Skip the first epochs_trained epochs to get the random state of the dataloader at the right point.
        if not self.args.ignore_data_skip:
            for epoch in range(epochs_trained):
                # We just need to begin an iteration to create the randomization of the sampler.
                for _ in train_dataloader:
                    break

        for epoch in range(epochs_trained, num_train_epochs):
            if isinstance(train_dataloader, DataLoader) and isinstance(train_dataloader.sampler, DistributedSampler):
                train_dataloader.sampler.set_epoch(epoch)

            if is_torch_tpu_available():
                parallel_loader = pl.ParallelLoader(train_dataloader, [self.args.device]).per_device_loader(
                    self.args.device
                )
                epoch_iterator = parallel_loader
            else:
                epoch_iterator = train_dataloader

            # Reset the past mems state at the beginning of each epoch if necessary.
            if self.args.past_index >= 0:
                self._past = None

            steps_in_epoch = len(epoch_iterator) if train_dataset_is_sized else self.args.max_steps
            self.control = self.callback_handler.on_epoch_begin(self.args, self.state, self.control)

            for step, inputs in enumerate(epoch_iterator):

                # Skip past any already trained steps if resuming training
                if steps_trained_in_current_epoch > 0:
                    steps_trained_in_current_epoch -= 1
                    continue

                if (step + 1) % self.args.gradient_accumulation_steps == 0:
                    self.control = self.callback_handler.on_step_begin(self.args, self.state, self.control)

                if ((step + 1) % self.args.gradient_accumulation_steps != 0) and self.args.local_rank != -1:
                    # Avoid unnecessary DDP synchronization since there will be no backward pass on this example.
                    with model.no_sync():
                        tr_loss += self.training_step(model, inputs)
                else:
                    tr_loss += self.training_step(model, inputs)
                self._total_flos += self.floating_point_ops(inputs)

                if (step + 1) % self.args.gradient_accumulation_steps == 0 or (
                    # last step in epoch but step is always smaller than gradient_accumulation_steps
                    steps_in_epoch <= self.args.gradient_accumulation_steps
                    and (step + 1) == steps_in_epoch
                ):
<<<<<<< HEAD
                    # apply adapter fusion weight regularization on the value matrix
                    if (
                        hasattr(self.model.config, "adapter_fusion")
                        and self.model.config.adapter_fusion["regularization"]
                    ):
                        fusion_reg_loss = self.model.base_model.get_fusion_regularization_loss()
                        fusion_reg_loss.backward()

                    if self.args.fp16 and _use_native_amp:
                        self.scaler.unscale_(self.optimizer)
                        torch.nn.utils.clip_grad_norm_(model.parameters(), self.args.max_grad_norm)
                    elif self.args.fp16 and _use_apex:
                        torch.nn.utils.clip_grad_norm_(amp.master_params(self.optimizer), self.args.max_grad_norm)
                    else:
                        torch.nn.utils.clip_grad_norm_(model.parameters(), self.args.max_grad_norm)

=======
                    # Gradient clipping
                    if self.args.max_grad_norm is not None and self.args.max_grad_norm > 0:
                        if self.use_amp:
                            # AMP: gradients need unscaling
                            self.scaler.unscale_(self.optimizer)

                        if hasattr(self.optimizer, "clip_grad_norm"):
                            # Some optimizers (like the sharded optimizer) have a specific way to do gradient clipping
                            self.optimizer.clip_grad_norm(self.args.max_grad_norm)
                        else:
                            # Revert to normal clipping otherwise, handling Apex or full precision
                            torch.nn.utils.clip_grad_norm_(
                                amp.master_params(self.optimizer) if self.use_apex else model.parameters(),
                                self.args.max_grad_norm,
                            )

                    # Optimizer step
>>>>>>> bfa4ccf7
                    if is_torch_tpu_available():
                        xm.optimizer_step(self.optimizer)
                    elif self.use_amp:
                        self.scaler.step(self.optimizer)
                        self.scaler.update()
                    else:
                        self.optimizer.step()

                    self.lr_scheduler.step()
                    model.zero_grad()
                    self.state.global_step += 1
                    self.state.epoch = epoch + (step + 1) / steps_in_epoch
                    self.control = self.callback_handler.on_step_end(self.args, self.state, self.control)

                    self._maybe_log_save_evaluate(tr_loss, model, trial, epoch)

                if self.control.should_epoch_stop or self.control.should_training_stop:
                    break

            self.control = self.callback_handler.on_epoch_end(self.args, self.state, self.control)
            self._maybe_log_save_evaluate(tr_loss, model, trial, epoch)

            if self.args.tpu_metrics_debug or self.args.debug:
                if is_torch_tpu_available():
                    # tpu-comment: Logging debug metrics for PyTorch/XLA (compile, execute times, ops, etc.)
                    xm.master_print(met.metrics_report())
                else:
                    logger.warning(
                        "You enabled PyTorch/XLA debug metrics but you don't have a TPU "
                        "configured. Check your training configuration if this is unexpected."
                    )
            if self.control.should_training_stop:
                break

        if self.args.past_index and hasattr(self, "_past"):
            # Clean the state at the end of training
            delattr(self, "_past")

        if self.do_save_adapters:
            logger.info("\n\nTraining completed. Do not forget to share your adapters on https://adapterhub.ml =)\n\n")
        else:
            logger.info("\n\nTraining completed. Do not forget to share your model on huggingface.co/models =)\n\n")
        if self.args.load_best_model_at_end and self.state.best_model_checkpoint is not None:
            logger.info(
                f"Loading best model from {self.state.best_model_checkpoint} (score: {self.state.best_metric})."
            )
            if isinstance(self.model, PreTrainedModel):
                self.model = self.model.from_pretrained(self.state.best_model_checkpoint)
                if not self.args.model_parallel:
                    self.model = self.model.to(self.args.device)
            else:
                state_dict = torch.load(os.path.join(self.state.best_model_checkpoint, WEIGHTS_NAME))
                self.model.load_state_dict(state_dict)

        if self._total_flos is not None:
            self.store_flos()
            self.log({"total_flos": self.state.total_flos})

        self.control = self.callback_handler.on_train_end(self.args, self.state, self.control)
        # add remaining tr_loss
        self._total_loss_scalar += tr_loss.item()

        return TrainOutput(self.state.global_step, self._total_loss_scalar / self.state.global_step)

    def _maybe_log_save_evaluate(self, tr_loss, model, trial, epoch):
        if self.control.should_log:
            logs: Dict[str, float] = {}
            tr_loss_scalar = tr_loss.item()
            # reset tr_loss to zero
            tr_loss -= tr_loss

            logs["loss"] = tr_loss_scalar / (self.state.global_step - self._globalstep_last_logged)
            # backward compatibility for pytorch schedulers
            logs["learning_rate"] = (
                self.lr_scheduler.get_last_lr()[0]
                if version.parse(torch.__version__) >= version.parse("1.4")
                else self.lr_scheduler.get_lr()[0]
            )
            self._total_loss_scalar += tr_loss_scalar
            self._globalstep_last_logged = self.state.global_step

            self.log(logs)

        metrics = None
        if self.control.should_evaluate:
            metrics = self.evaluate()
            self._report_to_hp_search(trial, epoch, metrics)

        if self.control.should_save:
            self._save_checkpoint(model, trial, metrics=metrics)
            self.control = self.callback_handler.on_save(self.args, self.state, self.control)

    def _save_checkpoint(self, model, trial, metrics=None):
        # In all cases (even distributed/parallel), self.model is always a reference
        # to the model we want to save.
        if hasattr(model, "module"):
            assert model.module is self.model, f"Module {model.module} should be a reference to self.model"
        else:
            assert model is self.model, f"Model {model} should be a reference to self.model"
        # Save model checkpoint
        checkpoint_folder = f"{PREFIX_CHECKPOINT_DIR}-{self.state.global_step}"

        if self.hp_search_backend is not None and trial is not None:
            run_id = trial.number if self.hp_search_backend == HPSearchBackend.OPTUNA else tune.get_trial_id()
            run_name = self.hp_name(trial) if self.hp_name is not None else f"run-{run_id}"
            output_dir = os.path.join(self.args.output_dir, run_name, checkpoint_folder)
        else:
            output_dir = os.path.join(self.args.output_dir, checkpoint_folder)

            self.store_flos()
        self.save_model(output_dir)

        # Save optimizer and scheduler
        if self.sharded_dpp:
            self.optimizer.consolidate_state_dict()
        if is_torch_tpu_available():
            xm.rendezvous("saving_optimizer_states")
            xm.save(self.optimizer.state_dict(), os.path.join(output_dir, "optimizer.pt"))
            with warnings.catch_warnings(record=True) as caught_warnings:
                xm.save(self.lr_scheduler.state_dict(), os.path.join(output_dir, "scheduler.pt"))
                reissue_pt_warnings(caught_warnings)
        elif self.is_world_process_zero():
            torch.save(self.optimizer.state_dict(), os.path.join(output_dir, "optimizer.pt"))
            with warnings.catch_warnings(record=True) as caught_warnings:
                torch.save(self.lr_scheduler.state_dict(), os.path.join(output_dir, "scheduler.pt"))
            reissue_pt_warnings(caught_warnings)

        # Determine the new best metric / best model checkpoint
        if metrics is not None and self.args.metric_for_best_model is not None:
            metric_to_check = self.args.metric_for_best_model
            if not metric_to_check.startswith("eval_"):
                metric_to_check = f"eval_{metric_to_check}"
            metric_value = metrics[metric_to_check]

            operator = np.greater if self.args.greater_is_better else np.less
            if (
                self.state.best_metric is None
                or self.state.best_model_checkpoint is None
                or operator(metric_value, self.state.best_metric)
            ):
                self.state.best_metric = metric_value
                self.state.best_model_checkpoint = output_dir

        # Save the Trainer state
        if self.is_world_process_zero():
            self.state.save_to_json(os.path.join(output_dir, "trainer_state.json"))

        # Maybe delete some older checkpoints.
        if self.is_world_process_zero():
            self._rotate_checkpoints(use_mtime=True)

    def _load_optimizer_and_scheduler(self, model_path):
        """If optimizer and scheduler states exist, load them."""
        if (
            model_path is not None
            and os.path.isfile(os.path.join(model_path, "optimizer.pt"))
            and os.path.isfile(os.path.join(model_path, "scheduler.pt"))
        ):
            # Load in optimizer and scheduler states
            if is_torch_tpu_available():
                # On TPU we have to take some extra precautions to properly load the states on the right device.
                optimizer_state = torch.load(os.path.join(model_path, "optimizer.pt"), map_location="cpu")
                with warnings.catch_warnings(record=True) as caught_warnings:
                    lr_scheduler_state = torch.load(os.path.join(model_path, "scheduler.pt"), map_location="cpu")
                reissue_pt_warnings(caught_warnings)

                xm.send_cpu_data_to_device(optimizer_state, self.args.device)
                xm.send_cpu_data_to_device(lr_scheduler_state, self.args.device)

                self.optimizer.load_state_dict(optimizer_state)
                self.lr_scheduler.load_state_dict(lr_scheduler_state)
            else:
                self.optimizer.load_state_dict(
                    torch.load(os.path.join(model_path, "optimizer.pt"), map_location=self.args.device)
                )
                with warnings.catch_warnings(record=True) as caught_warnings:
                    self.lr_scheduler.load_state_dict(torch.load(os.path.join(model_path, "scheduler.pt")))
                reissue_pt_warnings(caught_warnings)

    def hyperparameter_search(
        self,
        hp_space: Optional[Callable[["optuna.Trial"], Dict[str, float]]] = None,
        compute_objective: Optional[Callable[[Dict[str, float]], float]] = None,
        n_trials: int = 20,
        direction: str = "minimize",
        backend: Optional[Union["str", HPSearchBackend]] = None,
        hp_name: Optional[Callable[["optuna.Trial"], str]] = None,
        **kwargs
    ) -> BestRun:
        """
        Launch an hyperparameter search using ``optuna`` or ``Ray Tune``. The optimized quantity is determined by
        :obj:`compute_objectie`, which defaults to a function returning the evaluation loss when no metric is provided,
        the sum of all metrics otherwise.

        .. warning::

            To use this method, you need to have provided a ``model_init`` when initializing your
            :class:`~transformers.Trainer`: we need to reinitialize the model at each new run. This is incompatible
            with the ``optimizers`` argument, so you need to subclass :class:`~transformers.Trainer` and override the
            method :meth:`~transformers.Trainer.create_optimizer_and_scheduler` for custom optimizer/scheduler.

        Args:
            hp_space (:obj:`Callable[["optuna.Trial"], Dict[str, float]]`, `optional`):
                A function that defines the hyperparameter search space. Will default to
                :func:`~transformers.trainer_utils.default_hp_space_optuna` or
                :func:`~transformers.trainer_utils.default_hp_space_ray` depending on your backend.
            compute_objective (:obj:`Callable[[Dict[str, float]], float]`, `optional`):
                A function computing the objective to minimize or maximize from the metrics returned by the
                :obj:`evaluate` method. Will default to :func:`~transformers.trainer_utils.default_compute_objective`.
            n_trials (:obj:`int`, `optional`, defaults to 100):
                The number of trial runs to test.
            direction(:obj:`str`, `optional`, defaults to :obj:`"minimize"`):
                Whether to optimize greater or lower objects. Can be :obj:`"minimize"` or :obj:`"maximize"`, you should
                pick :obj:`"minimize"` when optimizing the validation loss, :obj:`"maximize"` when optimizing one or
                several metrics.
            backend(:obj:`str` or :class:`~transformers.training_utils.HPSearchBackend`, `optional`):
                The backend to use for hyperparameter search. Will default to optuna or Ray Tune, depending on which
                one is installed. If both are installed, will default to optuna.
            kwargs:
                Additional keyword arguments passed along to :obj:`optuna.create_study` or :obj:`ray.tune.run`. For
                more information see:

                - the documentation of `optuna.create_study
                  <https://optuna.readthedocs.io/en/stable/reference/alias_generated/optuna.create_study.html#optuna.create_study>`__
                - the documentation of `tune.run
                  <https://docs.ray.io/en/latest/tune/api_docs/execution.html#tune-run>`__

        Returns:
            :class:`transformers.trainer_utils.BestRun`: All the information about the best run.
        """
        if backend is None:
            backend = default_hp_search_backend()
            if backend is None:
                raise RuntimeError(
                    "At least one of optuna or ray should be installed. "
                    "To install optuna run `pip install optuna`."
                    "To install ray run `pip install ray[tune]`."
                )
        backend = HPSearchBackend(backend)
        if backend == HPSearchBackend.OPTUNA and not is_optuna_available():
            raise RuntimeError("You picked the optuna backend, but it is not installed. Use `pip install optuna`.")
        if backend == HPSearchBackend.RAY and not is_ray_available():
            raise RuntimeError(
                "You picked the Ray Tune backend, but it is not installed. Use `pip install 'ray[tune]'`."
            )
        self.hp_search_backend = backend
        if self.model_init is None:
            raise RuntimeError(
                "To use hyperparameter search, you need to pass your model through a model_init function."
            )

        self.hp_space = default_hp_space[backend] if hp_space is None else hp_space
        self.hp_name = hp_name
        self.compute_objective = default_compute_objective if compute_objective is None else compute_objective

        run_hp_search = run_hp_search_optuna if backend == HPSearchBackend.OPTUNA else run_hp_search_ray
        best_run = run_hp_search(self, n_trials, direction, **kwargs)

        self.hp_search_backend = None
        return best_run

    def log(self, logs: Dict[str, float]) -> None:
        """
        Log :obj:`logs` on the various objects watching training.

        Subclass and override this method to inject custom behavior.

        Args:
            logs (:obj:`Dict[str, float]`):
                The values to log.
        """
        if self.state.epoch is not None:
            logs["epoch"] = self.state.epoch

        self.control = self.callback_handler.on_log(self.args, self.state, self.control, logs)
        output = {**logs, **{"step": self.state.global_step}}
        self.state.log_history.append(output)

    def _prepare_inputs(self, inputs: Dict[str, Union[torch.Tensor, Any]]) -> Dict[str, Union[torch.Tensor, Any]]:
        """
        Prepare :obj:`inputs` before feeding them to the model, converting them to tensors if they are not already and
        handling potential state.
        """
        for k, v in inputs.items():
            if isinstance(v, torch.Tensor):
                inputs[k] = v.to(self.args.device)

        if self.args.past_index >= 0 and self._past is not None:
            inputs["mems"] = self._past

        return inputs

    def training_step(self, model: nn.Module, inputs: Dict[str, Union[torch.Tensor, Any]]) -> torch.Tensor:
        """
        Perform a training step on a batch of inputs.

        Subclass and override to inject custom behavior.

        Args:
            model (:obj:`nn.Module`):
                The model to train.
            inputs (:obj:`Dict[str, Union[torch.Tensor, Any]]`):
                The inputs and targets of the model.

                The dictionary will be unpacked before being fed to the model. Most models expect the targets under the
                argument :obj:`labels`. Check your model's documentation for all accepted arguments.

        Return:
            :obj:`torch.Tensor`: The tensor with training loss on this batch.
        """

        model.train()
        inputs = self._prepare_inputs(inputs)

        if self.use_amp:
            with autocast():
                loss = self.compute_loss(model, inputs)
        else:
            loss = self.compute_loss(model, inputs)

        if self.args.n_gpu > 1:
            loss = loss.mean()  # mean() to average on multi-gpu parallel training

        if self.args.gradient_accumulation_steps > 1:
            loss = loss / self.args.gradient_accumulation_steps

        if self.use_amp:
            self.scaler.scale(loss).backward()
        elif self.use_apex:
            with amp.scale_loss(loss, self.optimizer) as scaled_loss:
                scaled_loss.backward()
        else:
            loss.backward()

        return loss.detach()

    def compute_loss(self, model, inputs):
        """
        How the loss is computed by Trainer. By default, all models return the loss in the first element.

        Subclass and override for custom behavior.
        """
        outputs = model(**inputs)
        # Save past state if it exists
        # TODO: this needs to be fixed and made cleaner later.
        if self.args.past_index >= 0:
            self._past = outputs[self.args.past_index]
        # We don't use .loss here since the model may return tuples instead of ModelOutput.
        return outputs["loss"] if isinstance(outputs, dict) else outputs[0]

    def is_local_process_zero(self) -> bool:
        """
        Whether or not this process is the local (e.g., on one machine if training in a distributed fashion on several
        machines) main process.
        """
        if is_torch_tpu_available():
            return xm.is_master_ordinal(local=True)
        else:
            return self.args.local_rank in [-1, 0]

    def is_world_process_zero(self) -> bool:
        """
        Whether or not this process is the global main process (when training in a distributed fashion on several
        machines, this is only going to be :obj:`True` for one process).
        """
        if is_torch_tpu_available():
            return xm.is_master_ordinal(local=False)
        else:
            return self.args.local_rank == -1 or torch.distributed.get_rank() == 0

    def save_model(self, output_dir: Optional[str] = None):
        """
        Will save the model, so you can reload it using :obj:`from_pretrained()`.

        Will only save from the world_master process (unless in TPUs).
        """

        if is_torch_tpu_available():
            self._save_tpu(output_dir)
        elif self.is_world_process_zero():
            self._save(output_dir)

    def _save_tpu(self, output_dir: Optional[str] = None):
        output_dir = output_dir if output_dir is not None else self.args.output_dir
        logger.info("Saving model checkpoint to %s", output_dir)

        if xm.is_master_ordinal():
            os.makedirs(output_dir, exist_ok=True)
            torch.save(self.args, os.path.join(output_dir, "training_args.bin"))

        # Save a trained model and configuration using `save_pretrained()`.
        # They can then be reloaded using `from_pretrained()`
        xm.rendezvous("saving_checkpoint")
        if not isinstance(self.model, PreTrainedModel):
            logger.info("Trainer.model is not a `PreTrainedModel`, only saving its state dict.")
            state_dict = self.model.state_dict()
            xm.save(state_dict, os.path.join(output_dir, WEIGHTS_NAME))
        else:
            if self.do_save_adapters:
                self.model.save_all_adapters(output_dir)
            if self.do_save_adapter_fusion:
                self.model.save_all_adapter_fusions(output_dir)
            if self.do_save_full_model:
                self.model.save_pretrained(output_dir)
        if self.tokenizer is not None and self.is_world_process_zero():
            self.tokenizer.save_pretrained(output_dir)

    def _save(self, output_dir: Optional[str] = None):
        output_dir = output_dir if output_dir is not None else self.args.output_dir
        os.makedirs(output_dir, exist_ok=True)
        logger.info("Saving model checkpoint to %s", output_dir)
        # Save a trained model and configuration using `save_pretrained()`.
        # They can then be reloaded using `from_pretrained()`
        if not isinstance(self.model, PreTrainedModel):
            logger.info("Trainer.model is not a `PreTrainedModel`, only saving its state dict.")
            state_dict = self.model.state_dict()
            torch.save(state_dict, os.path.join(output_dir, WEIGHTS_NAME))
        else:
            if self.do_save_adapters:
                self.model.save_all_adapters(output_dir)
            if self.do_save_adapter_fusion:
                self.model.save_all_adapter_fusions(output_dir)
            if self.do_save_full_model:
                self.model.save_pretrained(output_dir)
        if self.tokenizer is not None and self.is_world_process_zero():
            self.tokenizer.save_pretrained(output_dir)

        # Good practice: save your training arguments together with the trained model
        torch.save(self.args, os.path.join(output_dir, "training_args.bin"))

    def store_flos(self):
        # Storing the number of floating-point operations that went into the model
        if self._total_flos is not None:
            if self.args.local_rank != -1:
                self.state.total_flos = distributed_broadcast_scalars([self._total_flos]).sum().item()
            else:
                self.state.total_flos = self._total_flos

    def _sorted_checkpoints(self, checkpoint_prefix=PREFIX_CHECKPOINT_DIR, use_mtime=False) -> List[str]:
        ordering_and_checkpoint_path = []

        glob_checkpoints = [str(x) for x in Path(self.args.output_dir).glob(f"{checkpoint_prefix}-*")]

        for path in glob_checkpoints:
            if use_mtime:
                ordering_and_checkpoint_path.append((os.path.getmtime(path), path))
            else:
                regex_match = re.match(f".*{checkpoint_prefix}-([0-9]+)", path)
                if regex_match and regex_match.groups():
                    ordering_and_checkpoint_path.append((int(regex_match.groups()[0]), path))

        checkpoints_sorted = sorted(ordering_and_checkpoint_path)
        checkpoints_sorted = [checkpoint[1] for checkpoint in checkpoints_sorted]
        # Make sure we don't delete the best model.
        if self.state.best_model_checkpoint is not None:
            best_model_index = checkpoints_sorted.index(str(Path(self.state.best_model_checkpoint)))
            checkpoints_sorted[best_model_index], checkpoints_sorted[-1] = (
                checkpoints_sorted[-1],
                checkpoints_sorted[best_model_index],
            )
        return checkpoints_sorted

    def _rotate_checkpoints(self, use_mtime=False) -> None:
        if self.args.save_total_limit is None or self.args.save_total_limit <= 0:
            return

        # Check if we should delete older checkpoint(s)
        checkpoints_sorted = self._sorted_checkpoints(use_mtime=use_mtime)
        if len(checkpoints_sorted) <= self.args.save_total_limit:
            return

        number_of_checkpoints_to_delete = max(0, len(checkpoints_sorted) - self.args.save_total_limit)
        checkpoints_to_be_deleted = checkpoints_sorted[:number_of_checkpoints_to_delete]
        for checkpoint in checkpoints_to_be_deleted:
            logger.info("Deleting older checkpoint [{}] due to args.save_total_limit".format(checkpoint))
            shutil.rmtree(checkpoint)

    def evaluate(
        self,
        eval_dataset: Optional[Dataset] = None,
        ignore_keys: Optional[List[str]] = None,
        metric_key_prefix: str = "eval",
    ) -> Dict[str, float]:
        """
        Run evaluation and returns metrics.

        The calling script will be responsible for providing a method to compute metrics, as they are task-dependent
        (pass it to the init :obj:`compute_metrics` argument).

        You can also subclass and override this method to inject custom behavior.

        Args:
            eval_dataset (:obj:`Dataset`, `optional`):
                Pass a dataset if you wish to override :obj:`self.eval_dataset`. If it is an :obj:`datasets.Dataset`,
                columns not accepted by the ``model.forward()`` method are automatically removed. It must implement the
                :obj:`__len__` method.
            ignore_keys (:obj:`Lst[str]`, `optional`):
                A list of keys in the output of your model (if it is a dictionary) that should be ignored when
                gathering predictions.
            metric_key_prefix (:obj:`str`, `optional`, defaults to :obj:`"eval"`):
                An optional prefix to be used as the metrics key prefix. For example the metrics "bleu" will be named
                "eval_bleu" if the prefix is "eval" (default)

        Returns:
            A dictionary containing the evaluation loss and the potential metrics computed from the predictions. The
            dictionary also contains the epoch number which comes from the training state.
        """
        if eval_dataset is not None and not isinstance(eval_dataset, collections.abc.Sized):
            raise ValueError("eval_dataset must implement __len__")

        eval_dataloader = self.get_eval_dataloader(eval_dataset)

        output = self.prediction_loop(
            eval_dataloader,
            description="Evaluation",
            # No point gathering the predictions if there are no metrics, otherwise we defer to
            # self.args.prediction_loss_only
            prediction_loss_only=True if self.compute_metrics is None else None,
            ignore_keys=ignore_keys,
            metric_key_prefix=metric_key_prefix,
        )

        self.log(output.metrics)

        if self.args.tpu_metrics_debug or self.args.debug:
            # tpu-comment: Logging debug metrics for PyTorch/XLA (compile, execute times, ops, etc.)
            xm.master_print(met.metrics_report())

        self.control = self.callback_handler.on_evaluate(self.args, self.state, self.control, output.metrics)
        return output.metrics

    def predict(
        self, test_dataset: Dataset, ignore_keys: Optional[List[str]] = None, metric_key_prefix: str = "eval"
    ) -> PredictionOutput:
        """
        Run prediction and returns predictions and potential metrics.

        Depending on the dataset and your use case, your test dataset may contain labels. In that case, this method
        will also return metrics, like in :obj:`evaluate()`.

        Args:
            test_dataset (:obj:`Dataset`):
                Dataset to run the predictions on. If it is an :obj:`datasets.Dataset`, columns not accepted by the
                ``model.forward()`` method are automatically removed. Has to implement the method :obj:`__len__`
            ignore_keys (:obj:`Lst[str]`, `optional`):
                A list of keys in the output of your model (if it is a dictionary) that should be ignored when
                gathering predictions.
            metric_key_prefix (:obj:`str`, `optional`, defaults to :obj:`"eval"`):
                An optional prefix to be used as the metrics key prefix. For example the metrics "bleu" will be named
                "eval_bleu" if the prefix is "eval" (default)

        .. note::

            If your predictions or labels have different sequence length (for instance because you're doing dynamic
            padding in a token classification task) the predictions will be padded (on the right) to allow for
            concatenation into one array. The padding index is -100.

        Returns: `NamedTuple` A namedtuple with the following keys:

            - predictions (:obj:`np.ndarray`): The predictions on :obj:`test_dataset`.
            - label_ids (:obj:`np.ndarray`, `optional`): The labels (if the dataset contained some).
            - metrics (:obj:`Dict[str, float]`, `optional`): The potential dictionary of metrics (if the dataset
              contained labels).
        """
        if test_dataset is not None and not isinstance(test_dataset, collections.abc.Sized):
            raise ValueError("test_dataset must implement __len__")

        test_dataloader = self.get_test_dataloader(test_dataset)

        return self.prediction_loop(
            test_dataloader, description="Prediction", ignore_keys=ignore_keys, metric_key_prefix=metric_key_prefix
        )

    def prediction_loop(
        self,
        dataloader: DataLoader,
        description: str,
        prediction_loss_only: Optional[bool] = None,
        ignore_keys: Optional[List[str]] = None,
        metric_key_prefix: str = "eval",
    ) -> PredictionOutput:
        """
        Prediction/evaluation loop, shared by :obj:`Trainer.evaluate()` and :obj:`Trainer.predict()`.

        Works both with or without labels.
        """
        if not isinstance(dataloader.dataset, collections.abc.Sized):
            raise ValueError("dataset must implement __len__")
        prediction_loss_only = (
            prediction_loss_only if prediction_loss_only is not None else self.args.prediction_loss_only
        )

        model = self.model
        # multi-gpu eval
        if self.args.n_gpu > 1 and not self.args.model_parallel:
            model = torch.nn.DataParallel(model)
        # Note: in torch.distributed mode, there's no point in wrapping the model
        # inside a DistributedDataParallel as we'll be under `no_grad` anyways.

        batch_size = dataloader.batch_size
        num_examples = self.num_examples(dataloader)
        logger.info("***** Running %s *****", description)
        logger.info("  Num examples = %d", num_examples)
        logger.info("  Batch size = %d", batch_size)
        losses_host: torch.Tensor = None
        preds_host: Union[torch.Tensor, List[torch.Tensor]] = None
        labels_host: Union[torch.Tensor, List[torch.Tensor]] = None

        world_size = 1
        if is_torch_tpu_available():
            world_size = xm.xrt_world_size()
        elif self.args.local_rank != -1:
            world_size = torch.distributed.get_world_size()
        world_size = max(1, world_size)

        eval_losses_gatherer = DistributedTensorGatherer(world_size, num_examples, make_multiple_of=batch_size)
        if not prediction_loss_only:
            preds_gatherer = DistributedTensorGatherer(world_size, num_examples)
            labels_gatherer = DistributedTensorGatherer(world_size, num_examples)

        model.eval()

        if is_torch_tpu_available():
            dataloader = pl.ParallelLoader(dataloader, [self.args.device]).per_device_loader(self.args.device)

        if self.args.past_index >= 0:
            self._past = None

        self.callback_handler.eval_dataloader = dataloader

        for step, inputs in enumerate(dataloader):
            loss, logits, labels = self.prediction_step(model, inputs, prediction_loss_only, ignore_keys=ignore_keys)
            if loss is not None:
                losses = loss.repeat(batch_size)
                losses_host = losses if losses_host is None else torch.cat((losses_host, losses), dim=0)
            if logits is not None:
                preds_host = logits if preds_host is None else nested_concat(preds_host, logits, padding_index=-100)
            if labels is not None:
                labels_host = labels if labels_host is None else nested_concat(labels_host, labels, padding_index=-100)
            self.control = self.callback_handler.on_prediction_step(self.args, self.state, self.control)

            # Gather all tensors and put them back on the CPU if we have done enough accumulation steps.
            if self.args.eval_accumulation_steps is not None and (step + 1) % self.args.eval_accumulation_steps == 0:
                eval_losses_gatherer.add_arrays(self._gather_and_numpify(losses_host, "eval_losses"))
                if not prediction_loss_only:
                    preds_gatherer.add_arrays(self._gather_and_numpify(preds_host, "eval_preds"))
                    labels_gatherer.add_arrays(self._gather_and_numpify(labels_host, "eval_label_ids"))

                # Set back to None to begin a new accumulation
                losses_host, preds_host, labels_host = None, None, None

        if self.args.past_index and hasattr(self, "_past"):
            # Clean the state at the end of the evaluation loop
            delattr(self, "_past")

        # Gather all remaining tensors and put them back on the CPU
        eval_losses_gatherer.add_arrays(self._gather_and_numpify(losses_host, "eval_losses"))
        if not prediction_loss_only:
            preds_gatherer.add_arrays(self._gather_and_numpify(preds_host, "eval_preds"))
            labels_gatherer.add_arrays(self._gather_and_numpify(labels_host, "eval_label_ids"))

        eval_loss = eval_losses_gatherer.finalize()
        preds = preds_gatherer.finalize() if not prediction_loss_only else None
        label_ids = labels_gatherer.finalize() if not prediction_loss_only else None

        if self.compute_metrics is not None and preds is not None and label_ids is not None:
            metrics = self.compute_metrics(EvalPrediction(predictions=preds, label_ids=label_ids))
        else:
            metrics = {}

        if eval_loss is not None:
            metrics[f"{metric_key_prefix}_loss"] = eval_loss.mean().item()

        # Prefix all keys with metric_key_prefix + '_'
        for key in list(metrics.keys()):
            if not key.startswith(f"{metric_key_prefix}_"):
                metrics[f"{metric_key_prefix}_{key}"] = metrics.pop(key)

        return PredictionOutput(predictions=preds, label_ids=label_ids, metrics=metrics)

    def _gather_and_numpify(self, tensors, name):
        """
        Gather value of `tensors` (tensor or list/tuple of nested tensors) and convert them to numpy before
        concatenating them to `gathered`
        """
        if tensors is None:
            return
        if is_torch_tpu_available():
            tensors = nested_xla_mesh_reduce(tensors, name)
        elif self.args.local_rank != -1:
            tensors = distributed_concat(tensors)

        return nested_numpify(tensors)

    def prediction_step(
        self,
        model: nn.Module,
        inputs: Dict[str, Union[torch.Tensor, Any]],
        prediction_loss_only: bool,
        ignore_keys: Optional[List[str]] = None,
    ) -> Tuple[Optional[float], Optional[torch.Tensor], Optional[torch.Tensor]]:
        """
        Perform an evaluation step on :obj:`model` using obj:`inputs`.

        Subclass and override to inject custom behavior.

        Args:
            model (:obj:`nn.Module`):
                The model to evaluate.
            inputs (:obj:`Dict[str, Union[torch.Tensor, Any]]`):
                The inputs and targets of the model.

                The dictionary will be unpacked before being fed to the model. Most models expect the targets under the
                argument :obj:`labels`. Check your model's documentation for all accepted arguments.
            prediction_loss_only (:obj:`bool`):
                Whether or not to return the loss only.
            ignore_keys (:obj:`Lst[str]`, `optional`):
                A list of keys in the output of your model (if it is a dictionary) that should be ignored when
                gathering predictions.

        Return:
            Tuple[Optional[float], Optional[torch.Tensor], Optional[torch.Tensor]]: A tuple with the loss, logits and
            labels (each being optional).
        """
        has_labels = all(inputs.get(k) is not None for k in self.label_names)
        inputs = self._prepare_inputs(inputs)
        if ignore_keys is None:
            if hasattr(self.model, "config"):
                ignore_keys = getattr(self.model.config, "keys_to_ignore_at_inference", [])
            else:
                ignore_keys = []

        with torch.no_grad():
            if self.use_amp:
                with autocast():
                    outputs = model(**inputs)
            else:
                outputs = model(**inputs)
            if has_labels:
                if isinstance(outputs, dict):
                    loss = outputs["loss"].mean().detach()
                    logits = tuple(v for k, v in outputs.items() if k not in ignore_keys + ["loss"])
                else:
                    loss = outputs[0].mean().detach()
                    logits = outputs[1:]
            else:
                loss = None
                if isinstance(outputs, dict):
                    logits = tuple(v for k, v in outputs.items() if k not in ignore_keys)
                else:
                    logits = outputs
            # TODO: this needs to be fixed and made cleaner later.
            if self.args.past_index >= 0:
                self._past = outputs[self.args.past_index if has_labels else self.args.past_index - 1]

        if prediction_loss_only:
            return (loss, None, None)

        logits = nested_detach(logits)
        if len(logits) == 1:
            logits = logits[0]

        if has_labels:
            labels = nested_detach(tuple(inputs.get(name) for name in self.label_names))
            if len(labels) == 1:
                labels = labels[0]
        else:
            labels = None

        return (loss, logits, labels)

    def floating_point_ops(self, inputs: Dict[str, Union[torch.Tensor, Any]]):
        """
        For models that inherit from :class:`~transformers.PreTrainedModel`, uses that method to compute the number of
        floating point operations for every backward + forward pass. If using another model, either implement such a
        method in the model or subclass and override this method.

        Args:
            inputs (:obj:`Dict[str, Union[torch.Tensor, Any]]`):
                The inputs and targets of the model.

        Returns:
            :obj:`int`: The number of floating-point operations.
        """

        model = self._actual_model(self.model)

        if hasattr(model, "floating_point_ops"):
            return model.floating_point_ops(inputs)

        else:
            return 0

    @staticmethod
    def _actual_model(
        model: Union[torch.nn.DataParallel, torch.nn.parallel.DistributedDataParallel, torch.nn.modules.Module]
    ) -> torch.nn.modules.Module:
        """

        Args:
            model: (:obj:`Union[torch.nn.DataParallel, torch.nn.parallel.DistributedDataParallel, torch.nn.modules.Module]`):
                Model object used during training

        Returns:
            :obj:`torch.nn.modules.Module`: unwrapped module
        """
        if isinstance(model, torch.nn.DataParallel) or isinstance(model, torch.nn.parallel.DistributedDataParallel):
            model = model.module
        else:
            model = model
        return model<|MERGE_RESOLUTION|>--- conflicted
+++ resolved
@@ -817,7 +817,6 @@
                     steps_in_epoch <= self.args.gradient_accumulation_steps
                     and (step + 1) == steps_in_epoch
                 ):
-<<<<<<< HEAD
                     # apply adapter fusion weight regularization on the value matrix
                     if (
                         hasattr(self.model.config, "adapter_fusion")
@@ -826,15 +825,6 @@
                         fusion_reg_loss = self.model.base_model.get_fusion_regularization_loss()
                         fusion_reg_loss.backward()
 
-                    if self.args.fp16 and _use_native_amp:
-                        self.scaler.unscale_(self.optimizer)
-                        torch.nn.utils.clip_grad_norm_(model.parameters(), self.args.max_grad_norm)
-                    elif self.args.fp16 and _use_apex:
-                        torch.nn.utils.clip_grad_norm_(amp.master_params(self.optimizer), self.args.max_grad_norm)
-                    else:
-                        torch.nn.utils.clip_grad_norm_(model.parameters(), self.args.max_grad_norm)
-
-=======
                     # Gradient clipping
                     if self.args.max_grad_norm is not None and self.args.max_grad_norm > 0:
                         if self.use_amp:
@@ -852,7 +842,6 @@
                             )
 
                     # Optimizer step
->>>>>>> bfa4ccf7
                     if is_torch_tpu_available():
                         xm.optimizer_step(self.optimizer)
                     elif self.use_amp:
