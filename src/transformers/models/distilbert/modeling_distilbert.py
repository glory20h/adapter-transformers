# coding=utf-8
# Copyright 2019-present, the HuggingFace Inc. team, The Google AI Language Team and Facebook, Inc.
#
# Licensed under the Apache License, Version 2.0 (the "License");
# you may not use this file except in compliance with the License.
# You may obtain a copy of the License at
#
#     http://www.apache.org/licenses/LICENSE-2.0
#
# Unless required by applicable law or agreed to in writing, software
# distributed under the License is distributed on an "AS IS" BASIS,
# WITHOUT WARRANTIES OR CONDITIONS OF ANY KIND, either express or implied.
# See the License for the specific language governing permissions and
# limitations under the License.
"""
 PyTorch DistilBERT model adapted in part from Facebook, Inc XLM model (https://github.com/facebookresearch/XLM) and in
 part from HuggingFace PyTorch version of Google AI Bert model (https://github.com/google-research/bert)
"""


import math

import numpy as np
import torch
from packaging import version
from torch import nn
from torch.nn import BCEWithLogitsLoss, CrossEntropyLoss, MSELoss

from ...activations import gelu
from ...adapters.composition import adjust_tensors_for_parallel
from ...adapters.context import ForwardContext
from ...adapters.mixins.distilbert import DistilBertModelAdaptersMixin, DistilBertTransfomerBlockAdaptersMixin
from ...adapters.model_mixin import ModelWithHeadsAdaptersMixin
from ...adapters.prefix_tuning import PrefixTuningShim
from ...deepspeed import is_deepspeed_zero3_enabled
from ...file_utils import (
    add_code_sample_docstrings,
    add_start_docstrings,
    add_start_docstrings_to_model_forward,
    replace_return_docstrings,
)
from ...modeling_outputs import (
    BaseModelOutput,
    MaskedLMOutput,
    MultipleChoiceModelOutput,
    QuestionAnsweringModelOutput,
    SequenceClassifierOutput,
    TokenClassifierOutput,
)
from ...modeling_utils import (
    PreTrainedModel,
    apply_chunking_to_forward,
    find_pruneable_heads_and_indices,
    prune_linear_layer,
)
from ...utils import logging
from .configuration_distilbert import DistilBertConfig


logger = logging.get_logger(__name__)
_CHECKPOINT_FOR_DOC = "distilbert-base-uncased"
_CONFIG_FOR_DOC = "DistilBertConfig"
_TOKENIZER_FOR_DOC = "DistilBertTokenizer"

DISTILBERT_PRETRAINED_MODEL_ARCHIVE_LIST = [
    "distilbert-base-uncased",
    "distilbert-base-uncased-distilled-squad",
    "distilbert-base-cased",
    "distilbert-base-cased-distilled-squad",
    "distilbert-base-german-cased",
    "distilbert-base-multilingual-cased",
    "distilbert-base-uncased-finetuned-sst-2-english",
    # See all DistilBERT models at https://huggingface.co/models?filter=distilbert
]


# UTILS AND BUILDING BLOCKS OF THE ARCHITECTURE #


def create_sinusoidal_embeddings(n_pos, dim, out):
    if is_deepspeed_zero3_enabled():
        import deepspeed

        with deepspeed.zero.GatheredParameters(out, modifier_rank=0):
            if torch.distributed.get_rank() == 0:
                _create_sinusoidal_embeddings(n_pos=n_pos, dim=dim, out=out)
    else:
        _create_sinusoidal_embeddings(n_pos=n_pos, dim=dim, out=out)


def _create_sinusoidal_embeddings(n_pos, dim, out):
    position_enc = np.array([[pos / np.power(10000, 2 * (j // 2) / dim) for j in range(dim)] for pos in range(n_pos)])
    out.requires_grad = False
    out[:, 0::2] = torch.FloatTensor(np.sin(position_enc[:, 0::2]))
    out[:, 1::2] = torch.FloatTensor(np.cos(position_enc[:, 1::2]))
    out.detach_()


class Embeddings(nn.Module):
    def __init__(self, config):
        super().__init__()
        self.word_embeddings = nn.Embedding(config.vocab_size, config.dim, padding_idx=config.pad_token_id)
        self.position_embeddings = nn.Embedding(config.max_position_embeddings, config.dim)
        if config.sinusoidal_pos_embds:
            create_sinusoidal_embeddings(
                n_pos=config.max_position_embeddings, dim=config.dim, out=self.position_embeddings.weight
            )

        self.LayerNorm = nn.LayerNorm(config.dim, eps=1e-12)
        self.dropout = nn.Dropout(config.dropout)
        if version.parse(torch.__version__) > version.parse("1.6.0"):
            self.register_buffer(
                "position_ids", torch.arange(config.max_position_embeddings).expand((1, -1)), persistent=False
            )

    def forward(self, input_ids):
        """
        Parameters:
            input_ids: torch.tensor(bs, max_seq_length) The token ids to embed.

        Returns: torch.tensor(bs, max_seq_length, dim) The embedded tokens (plus position embeddings, no token_type
        embeddings)
        """
        seq_length = input_ids.size(1)

        # Setting the position-ids to the registered buffer in constructor, it helps
        # when tracing the model without passing position-ids, solves
        # isues similar to issue #5664
        if hasattr(self, "position_ids"):
            position_ids = self.position_ids[:, :seq_length]
        else:
            position_ids = torch.arange(seq_length, dtype=torch.long, device=input_ids.device)  # (max_seq_length)
            position_ids = position_ids.unsqueeze(0).expand_as(input_ids)  # (bs, max_seq_length)

        word_embeddings = self.word_embeddings(input_ids)  # (bs, max_seq_length, dim)
        position_embeddings = self.position_embeddings(position_ids)  # (bs, max_seq_length, dim)

        embeddings = word_embeddings + position_embeddings  # (bs, max_seq_length, dim)
        embeddings = self.LayerNorm(embeddings)  # (bs, max_seq_length, dim)
        embeddings = self.dropout(embeddings)  # (bs, max_seq_length, dim)
        return embeddings


class MultiHeadSelfAttention(nn.Module):
    def __init__(self, config):
        super().__init__()

        self.n_heads = config.n_heads
        self.dim = config.dim
        self.dropout = nn.Dropout(p=config.attention_dropout)

        assert self.dim % self.n_heads == 0

        self.q_lin = nn.Linear(in_features=config.dim, out_features=config.dim)
        self.k_lin = nn.Linear(in_features=config.dim, out_features=config.dim)
        self.v_lin = nn.Linear(in_features=config.dim, out_features=config.dim)
        self.out_lin = nn.Linear(in_features=config.dim, out_features=config.dim)

        self.pruned_heads = set()

        self.prefix_tuning = PrefixTuningShim("self", config)

    def prune_heads(self, heads):
        attention_head_size = self.dim // self.n_heads
        if len(heads) == 0:
            return
        heads, index = find_pruneable_heads_and_indices(heads, self.n_heads, attention_head_size, self.pruned_heads)
        # Prune linear layers
        self.q_lin = prune_linear_layer(self.q_lin, index)
        self.k_lin = prune_linear_layer(self.k_lin, index)
        self.v_lin = prune_linear_layer(self.v_lin, index)
        self.out_lin = prune_linear_layer(self.out_lin, index, dim=1)
        # Update hyper params
        self.n_heads = self.n_heads - len(heads)
        self.dim = attention_head_size * self.n_heads
        self.pruned_heads = self.pruned_heads.union(heads)

    def forward(self, query, key, value, mask, head_mask=None, output_attentions=False):
        """
        Parameters:
            query: torch.tensor(bs, seq_length, dim)
            key: torch.tensor(bs, seq_length, dim)
            value: torch.tensor(bs, seq_length, dim)
            mask: torch.tensor(bs, seq_length)

        Returns:
            weights: torch.tensor(bs, n_heads, seq_length, seq_length) Attention weights context: torch.tensor(bs,
            seq_length, dim) Contextualized layer. Optional: only if `output_attentions=True`
        """
        bs, q_length, dim = query.size()
        # assert dim == self.dim, f'Dimensions do not match: {dim} input vs {self.dim} configured'
        # assert key.size() == value.size()

        dim_per_head = self.dim // self.n_heads

        def shape(x):
            """separate heads"""
            return x.view(bs, -1, self.n_heads, dim_per_head).transpose(1, 2)

        def unshape(x):
            """group heads"""
            return x.transpose(1, 2).contiguous().view(bs, -1, self.n_heads * dim_per_head)

        q = shape(self.q_lin(query))  # (bs, n_heads, q_length, dim_per_head)
        k = shape(self.k_lin(key))  # (bs, n_heads, k_length, dim_per_head)
        v = shape(self.v_lin(value))  # (bs, n_heads, k_length, dim_per_head)

        k, v, mask = self.prefix_tuning(k, v, mask, invert_mask=False)

        mask_reshp = (bs, 1, 1, k.size(2))

        q = q / math.sqrt(dim_per_head)  # (bs, n_heads, q_length, dim_per_head)
        scores = torch.matmul(q, k.transpose(2, 3))  # (bs, n_heads, q_length, k_length)
        mask = (mask == 0).view(mask_reshp).expand_as(scores)  # (bs, n_heads, q_length, k_length)
        scores = scores.masked_fill(mask, -float("inf"))  # (bs, n_heads, q_length, k_length)

        weights = nn.functional.softmax(scores, dim=-1)  # (bs, n_heads, q_length, k_length)
        weights = self.dropout(weights)  # (bs, n_heads, q_length, k_length)

        # Mask heads if we want to
        if head_mask is not None:
            weights = weights * head_mask

        context = torch.matmul(weights, v)  # (bs, n_heads, q_length, dim_per_head)
        context = unshape(context)  # (bs, q_length, dim)
        context = self.out_lin(context)  # (bs, q_length, dim)

        if output_attentions:
            return (context, weights)
        else:
            return (context,)


class FFN(nn.Module):
    def __init__(self, config):
        super().__init__()
        self.dropout = nn.Dropout(p=config.dropout)
        self.chunk_size_feed_forward = config.chunk_size_feed_forward
        self.seq_len_dim = 1
        self.lin1 = nn.Linear(in_features=config.dim, out_features=config.hidden_dim)
        self.lin2 = nn.Linear(in_features=config.hidden_dim, out_features=config.dim)
        assert config.activation in ["relu", "gelu"], f"activation ({config.activation}) must be in ['relu', 'gelu']"
        self.activation = gelu if config.activation == "gelu" else nn.ReLU()

    def forward(self, input):
        return apply_chunking_to_forward(self.ff_chunk, self.chunk_size_feed_forward, self.seq_len_dim, input)

    def ff_chunk(self, input):
        x = self.lin1(input)
        x = self.activation(x)
        x = self.lin2(x)
        x = self.dropout(x)
        return x


class TransformerBlock(DistilBertTransfomerBlockAdaptersMixin, nn.Module):
    def __init__(self, config):
        super().__init__()
        self.config = config

        assert config.dim % config.n_heads == 0

        self.attention = MultiHeadSelfAttention(config)
        self.sa_layer_norm = nn.LayerNorm(normalized_shape=config.dim, eps=1e-12)

        self.ffn = FFN(config)
        self.output_layer_norm = nn.LayerNorm(normalized_shape=config.dim, eps=1e-12)

        self._init_adapter_modules()

    def forward(self, x, attn_mask=None, head_mask=None, output_attentions=False):
        """
        Parameters:
            x: torch.tensor(bs, seq_length, dim)
            attn_mask: torch.tensor(bs, seq_length)

        Returns:
            sa_weights: torch.tensor(bs, n_heads, seq_length, seq_length) The attention weights ffn_output:
            torch.tensor(bs, seq_length, dim) The output of the transformer block contextualization.
        """
        # Self-Attention
        sa_output = self.attention(
            query=x,
            key=x,
            value=x,
            mask=attn_mask,
            head_mask=head_mask,
            output_attentions=output_attentions,
        )
        if output_attentions:
            sa_output, sa_weights = sa_output  # (bs, seq_length, dim), (bs, n_heads, seq_length, seq_length)
        else:  # To handle these `output_attentions` or `output_hidden_states` cases returning tuples
            assert type(sa_output) == tuple
            sa_output = sa_output[0]
        sa_output = self.attention_adapters(sa_output, x, self.sa_layer_norm)  # (bs, seq_length, dim)

        # Feed Forward Network
        ffn_output = self.ffn(sa_output)  # (bs, seq_length, dim)
        ffn_output = self.output_adapters(ffn_output, sa_output, self.output_layer_norm)  # (bs, seq_length, dim)

        output = (ffn_output,)
        if output_attentions:
            output = (sa_weights,) + output
        return output


class Transformer(nn.Module):
    def __init__(self, config):
        super().__init__()
        self.n_layers = config.n_layers
        self.layer = nn.ModuleList([TransformerBlock(config) for _ in range(config.n_layers)])

    def forward(
        self, x, attn_mask=None, head_mask=None, output_attentions=False, output_hidden_states=False, return_dict=None
    ):  # docstyle-ignore
        """
        Parameters:
            x: torch.tensor(bs, seq_length, dim) Input sequence embedded.
            attn_mask: torch.tensor(bs, seq_length) Attention mask on the sequence.

        Returns:
            hidden_state: torch.tensor(bs, seq_length, dim) Sequence of hidden states in the last (top)
            layer all_hidden_states: Tuple[torch.tensor(bs, seq_length, dim)]
                Tuple of length n_layers with the hidden states from each layer.
                Optional: only if output_hidden_states=True
            all_attentions: Tuple[torch.tensor(bs, n_heads, seq_length, seq_length)]
                Tuple of length n_layers with the attention weights from each layer
                Optional: only if output_attentions=True
        """
        all_hidden_states = () if output_hidden_states else None
        all_attentions = () if output_attentions else None

        hidden_state = x
        for i, layer_module in enumerate(self.layer):
            if output_hidden_states:
                all_hidden_states = all_hidden_states + (hidden_state,)

            layer_outputs = layer_module(
                x=hidden_state, attn_mask=attn_mask, head_mask=head_mask[i], output_attentions=output_attentions
            )
            hidden_state = layer_outputs[-1]
            (attn_mask,) = adjust_tensors_for_parallel(hidden_state, attn_mask)

            if output_attentions:
                assert len(layer_outputs) == 2
                attentions = layer_outputs[0]
                all_attentions = all_attentions + (attentions,)
            else:
                assert len(layer_outputs) == 1

        # Add last layer
        if output_hidden_states:
            all_hidden_states = all_hidden_states + (hidden_state,)

        if not return_dict:
            return tuple(v for v in [hidden_state, all_hidden_states, all_attentions] if v is not None)
        return BaseModelOutput(
            last_hidden_state=hidden_state, hidden_states=all_hidden_states, attentions=all_attentions
        )


# INTERFACE FOR ENCODER AND TASK SPECIFIC MODEL #
class DistilBertPreTrainedModel(PreTrainedModel):
    """
    An abstract class to handle weights initialization and a simple interface for downloading and loading pretrained
    models.
    """

    config_class = DistilBertConfig
    load_tf_weights = None
    base_model_prefix = "distilbert"

    def _init_weights(self, module):
        """Initialize the weights."""
        if isinstance(module, nn.Linear):
            # Slightly different from the TF version which uses truncated_normal for initialization
            # cf https://github.com/pytorch/pytorch/pull/5617
            module.weight.data.normal_(mean=0.0, std=self.config.initializer_range)
            if module.bias is not None:
                module.bias.data.zero_()
        elif isinstance(module, nn.Embedding):
            module.weight.data.normal_(mean=0.0, std=self.config.initializer_range)
            if module.padding_idx is not None:
                module.weight.data[module.padding_idx].zero_()
        elif isinstance(module, nn.LayerNorm):
            module.bias.data.zero_()
            module.weight.data.fill_(1.0)


DISTILBERT_START_DOCSTRING = r"""

    This model inherits from [`PreTrainedModel`]. Check the superclass documentation for the generic methods the
    library implements for all its model (such as downloading or saving, resizing the input embeddings, pruning heads
    etc.)

    This model is also a PyTorch [torch.nn.Module](https://pytorch.org/docs/stable/nn.html#torch.nn.Module) subclass.
    Use it as a regular PyTorch Module and refer to the PyTorch documentation for all matter related to general usage
    and behavior.

    Parameters:
        config ([`DistilBertConfig`]): Model configuration class with all the parameters of the model.
            Initializing with a config file does not load the weights associated with the model, only the
            configuration. Check out the [`~PreTrainedModel.from_pretrained`] method to load the model weights.
"""

DISTILBERT_INPUTS_DOCSTRING = r"""
    Args:
        input_ids (`torch.LongTensor` of shape `({0})`):
            Indices of input sequence tokens in the vocabulary.

            Indices can be obtained using [`DistilBertTokenizer`]. See [`PreTrainedTokenizer.encode`] and
            [`PreTrainedTokenizer.__call__`] for details.

            [What are input IDs?](../glossary#input-ids)
        attention_mask (`torch.FloatTensor` of shape `({0})`, *optional*):
            Mask to avoid performing attention on padding token indices. Mask values selected in `[0, 1]`:

            - 1 for tokens that are **not masked**,
            - 0 for tokens that are **masked**.

            [What are attention masks?](../glossary#attention-mask)
        head_mask (`torch.FloatTensor` of shape `(num_heads,)` or `(num_layers, num_heads)`, *optional*):
            Mask to nullify selected heads of the self-attention modules. Mask values selected in `[0, 1]`:

            - 1 indicates the head is **not masked**,
            - 0 indicates the head is **masked**.

        inputs_embeds (`torch.FloatTensor` of shape `({0}, hidden_size)`, *optional*):
            Optionally, instead of passing `input_ids` you can choose to directly pass an embedded representation. This
            is useful if you want more control over how to convert `input_ids` indices into associated vectors than the
            model's internal embedding lookup matrix.
        output_attentions (`bool`, *optional*):
            Whether or not to return the attentions tensors of all attention layers. See `attentions` under returned
            tensors for more detail.
        output_hidden_states (`bool`, *optional*):
            Whether or not to return the hidden states of all layers. See `hidden_states` under returned tensors for
            more detail.
        return_dict (`bool`, *optional*):
            Whether or not to return a [`~file_utils.ModelOutput`] instead of a plain tuple.
"""


@add_start_docstrings(
    "The bare DistilBERT encoder/transformer outputting raw hidden-states without any specific head on top.",
    DISTILBERT_START_DOCSTRING,
)
class DistilBertModel(DistilBertModelAdaptersMixin, DistilBertPreTrainedModel):
    def __init__(self, config):
        super().__init__(config)

        self.embeddings = Embeddings(config)  # Embeddings
        self.transformer = Transformer(config)  # Encoder

<<<<<<< HEAD
        self._init_adapter_modules()

        self.init_weights()
=======
        # Initialize weights and apply final processing
        self.post_init()
>>>>>>> bfa65467

    def get_position_embeddings(self) -> nn.Embedding:
        """
        Returns the position embeddings
        """
        return self.embeddings.position_embeddings

    def resize_position_embeddings(self, new_num_position_embeddings: int):
        """
        Resizes position embeddings of the model if `new_num_position_embeddings != config.max_position_embeddings`.

        Arguments:
            new_num_position_embeddings (`int`):
                The number of new position embedding matrix. If position embeddings are learned, increasing the size
                will add newly initialized vectors at the end, whereas reducing the size will remove vectors from the
                end. If position embeddings are not learned (*e.g.* sinusoidal position embeddings), increasing the
                size will add correct vectors at the end following the position encoding algorithm, whereas reducing
                the size will remove vectors from the end.
        """
        num_position_embeds_diff = new_num_position_embeddings - self.config.max_position_embeddings

        # no resizing needs to be done if the length stays the same
        if num_position_embeds_diff == 0:
            return

        logger.info(f"Setting `config.max_position_embeddings={new_num_position_embeddings}`...")
        self.config.max_position_embeddings = new_num_position_embeddings

        old_position_embeddings_weight = self.embeddings.position_embeddings.weight.clone()

        self.embeddings.position_embeddings = nn.Embedding(self.config.max_position_embeddings, self.config.dim)

        if self.config.sinusoidal_pos_embds:
            create_sinusoidal_embeddings(
                n_pos=self.config.max_position_embeddings, dim=self.config.dim, out=self.position_embeddings.weight
            )
        else:
            with torch.no_grad():
                if num_position_embeds_diff > 0:
                    self.embeddings.position_embeddings.weight[:-num_position_embeds_diff] = nn.Parameter(
                        old_position_embeddings_weight
                    )
                else:
                    self.embeddings.position_embeddings.weight = nn.Parameter(
                        old_position_embeddings_weight[:num_position_embeds_diff]
                    )
        # move position_embeddings to correct device
        self.embeddings.position_embeddings.to(self.device)

    def get_input_embeddings(self):
        return self.embeddings.word_embeddings

    def set_input_embeddings(self, new_embeddings):
        self.embeddings.word_embeddings = new_embeddings

    def _prune_heads(self, heads_to_prune):
        """
        Prunes heads of the model. heads_to_prune: dict of {layer_num: list of heads to prune in this layer} See base
        class PreTrainedModel
        """
        for layer, heads in heads_to_prune.items():
            self.transformer.layer[layer].attention.prune_heads(heads)

    @add_start_docstrings_to_model_forward(DISTILBERT_INPUTS_DOCSTRING.format("batch_size, num_choices"))
    @add_code_sample_docstrings(
        processor_class=_TOKENIZER_FOR_DOC,
        checkpoint=_CHECKPOINT_FOR_DOC,
        output_type=BaseModelOutput,
        config_class=_CONFIG_FOR_DOC,
    )
    @ForwardContext.wrap
    def forward(
        self,
        input_ids=None,
        attention_mask=None,
        head_mask=None,
        inputs_embeds=None,
        output_attentions=None,
        output_hidden_states=None,
        return_dict=None,
    ):
        output_attentions = output_attentions if output_attentions is not None else self.config.output_attentions
        output_hidden_states = (
            output_hidden_states if output_hidden_states is not None else self.config.output_hidden_states
        )
        return_dict = return_dict if return_dict is not None else self.config.use_return_dict

        if input_ids is not None and inputs_embeds is not None:
            raise ValueError("You cannot specify both input_ids and inputs_embeds at the same time")
        elif input_ids is not None:
            input_shape = input_ids.size()
        elif inputs_embeds is not None:
            input_shape = inputs_embeds.size()[:-1]
        else:
            raise ValueError("You have to specify either input_ids or inputs_embeds")

        device = input_ids.device if input_ids is not None else inputs_embeds.device

        if attention_mask is None:
            attention_mask = torch.ones(input_shape, device=device)  # (bs, seq_length)

        # Prepare head mask if needed
        head_mask = self.get_head_mask(head_mask, self.config.num_hidden_layers)

        if inputs_embeds is None:
            inputs_embeds = self.embeddings(input_ids)  # (bs, seq_length, dim)
        inputs_embeds = self.invertible_adapters_forward(inputs_embeds)

        return self.transformer(
            x=inputs_embeds,
            attn_mask=attention_mask,
            head_mask=head_mask,
            output_attentions=output_attentions,
            output_hidden_states=output_hidden_states,
            return_dict=return_dict,
        )


@add_start_docstrings(
    """DistilBert Model with a `masked language modeling` head on top.""",
    DISTILBERT_START_DOCSTRING,
)
class DistilBertForMaskedLM(ModelWithHeadsAdaptersMixin, DistilBertPreTrainedModel):
    def __init__(self, config):
        super().__init__(config)

        self.distilbert = DistilBertModel(config)
        self.vocab_transform = nn.Linear(config.dim, config.dim)
        self.vocab_layer_norm = nn.LayerNorm(config.dim, eps=1e-12)
        self.vocab_projector = nn.Linear(config.dim, config.vocab_size)

        # Initialize weights and apply final processing
        self.post_init()

        self.mlm_loss_fct = nn.CrossEntropyLoss()

    def get_position_embeddings(self) -> nn.Embedding:
        """
        Returns the position embeddings
        """
        return self.distilbert.get_position_embeddings()

    def resize_position_embeddings(self, new_num_position_embeddings: int):
        """
        Resizes position embeddings of the model if `new_num_position_embeddings != config.max_position_embeddings`.

        Arguments:
            new_num_position_embeddings (`int`):
                The number of new position embedding matrix. If position embeddings are learned, increasing the size
                will add newly initialized vectors at the end, whereas reducing the size will remove vectors from the
                end. If position embeddings are not learned (*e.g.* sinusoidal position embeddings), increasing the
                size will add correct vectors at the end following the position encoding algorithm, whereas reducing
                the size will remove vectors from the end.
        """
        self.distilbert.resize_position_embeddings(new_num_position_embeddings)

    def get_output_embeddings(self):
        return self.vocab_projector

    def set_output_embeddings(self, new_embeddings):
        self.vocab_projector = new_embeddings

    @add_start_docstrings_to_model_forward(DISTILBERT_INPUTS_DOCSTRING.format("batch_size, num_choices"))
    @add_code_sample_docstrings(
        processor_class=_TOKENIZER_FOR_DOC,
        checkpoint=_CHECKPOINT_FOR_DOC,
        output_type=MaskedLMOutput,
        config_class=_CONFIG_FOR_DOC,
    )
    def forward(
        self,
        input_ids=None,
        attention_mask=None,
        head_mask=None,
        inputs_embeds=None,
        labels=None,
        output_attentions=None,
        output_hidden_states=None,
        return_dict=None,
    ):
        r"""
        labels (`torch.LongTensor` of shape `(batch_size, sequence_length)`, *optional*):
            Labels for computing the masked language modeling loss. Indices should be in `[-100, 0, ...,
            config.vocab_size]` (see `input_ids` docstring) Tokens with indices set to `-100` are ignored (masked), the
            loss is only computed for the tokens with labels in `[0, ..., config.vocab_size]`.
        """
        return_dict = return_dict if return_dict is not None else self.config.use_return_dict

        dlbrt_output = self.distilbert(
            input_ids=input_ids,
            attention_mask=attention_mask,
            head_mask=head_mask,
            inputs_embeds=inputs_embeds,
            output_attentions=output_attentions,
            output_hidden_states=output_hidden_states,
            return_dict=return_dict,
        )
        hidden_states = dlbrt_output[0]  # (bs, seq_length, dim)
        prediction_logits = self.vocab_transform(hidden_states)  # (bs, seq_length, dim)
        prediction_logits = gelu(prediction_logits)  # (bs, seq_length, dim)
        prediction_logits = self.vocab_layer_norm(prediction_logits)  # (bs, seq_length, dim)
        prediction_logits = self.distilbert.invertible_adapters_forward(prediction_logits, rev=True)
        prediction_logits = self.vocab_projector(prediction_logits)  # (bs, seq_length, vocab_size)

        mlm_loss = None
        if labels is not None:
            mlm_loss = self.mlm_loss_fct(prediction_logits.view(-1, prediction_logits.size(-1)), labels.view(-1))

        if not return_dict:
            output = (prediction_logits,) + dlbrt_output[1:]
            return ((mlm_loss,) + output) if mlm_loss is not None else output

        return MaskedLMOutput(
            loss=mlm_loss,
            logits=prediction_logits,
            hidden_states=dlbrt_output.hidden_states,
            attentions=dlbrt_output.attentions,
        )


@add_start_docstrings(
    """
    DistilBert Model transformer with a sequence classification/regression head on top (a linear layer on top of the
    pooled output) e.g. for GLUE tasks.
    """,
    DISTILBERT_START_DOCSTRING,
)
class DistilBertForSequenceClassification(ModelWithHeadsAdaptersMixin, DistilBertPreTrainedModel):
    def __init__(self, config):
        super().__init__(config)
        self.num_labels = config.num_labels
        self.config = config

        self.distilbert = DistilBertModel(config)
        self.pre_classifier = nn.Linear(config.dim, config.dim)
        self.classifier = nn.Linear(config.dim, config.num_labels)
        self.dropout = nn.Dropout(config.seq_classif_dropout)

        # Initialize weights and apply final processing
        self.post_init()

    def get_position_embeddings(self) -> nn.Embedding:
        """
        Returns the position embeddings
        """
        return self.distilbert.get_position_embeddings()

    def resize_position_embeddings(self, new_num_position_embeddings: int):
        """
        Resizes position embeddings of the model if `new_num_position_embeddings != config.max_position_embeddings`.

        Arguments:
            new_num_position_embeddings (`int`):
                The number of new position embedding matrix. If position embeddings are learned, increasing the size
                will add newly initialized vectors at the end, whereas reducing the size will remove vectors from the
                end. If position embeddings are not learned (*e.g.* sinusoidal position embeddings), increasing the
                size will add correct vectors at the end following the position encoding algorithm, whereas reducing
                the size will remove vectors from the end.
        """
        self.distilbert.resize_position_embeddings(new_num_position_embeddings)

    @add_start_docstrings_to_model_forward(DISTILBERT_INPUTS_DOCSTRING.format("batch_size, sequence_length"))
    @add_code_sample_docstrings(
        processor_class=_TOKENIZER_FOR_DOC,
        checkpoint=_CHECKPOINT_FOR_DOC,
        output_type=SequenceClassifierOutput,
        config_class=_CONFIG_FOR_DOC,
    )
    def forward(
        self,
        input_ids=None,
        attention_mask=None,
        head_mask=None,
        inputs_embeds=None,
        labels=None,
        output_attentions=None,
        output_hidden_states=None,
        return_dict=None,
    ):
        r"""
        labels (`torch.LongTensor` of shape `(batch_size,)`, *optional*):
            Labels for computing the sequence classification/regression loss. Indices should be in `[0, ...,
            config.num_labels - 1]`. If `config.num_labels == 1` a regression loss is computed (Mean-Square loss), If
            `config.num_labels > 1` a classification loss is computed (Cross-Entropy).
        """
        return_dict = return_dict if return_dict is not None else self.config.use_return_dict

        distilbert_output = self.distilbert(
            input_ids=input_ids,
            attention_mask=attention_mask,
            head_mask=head_mask,
            inputs_embeds=inputs_embeds,
            output_attentions=output_attentions,
            output_hidden_states=output_hidden_states,
            return_dict=return_dict,
        )
        hidden_state = distilbert_output[0]  # (bs, seq_len, dim)
        pooled_output = hidden_state[:, 0]  # (bs, dim)
        pooled_output = self.pre_classifier(pooled_output)  # (bs, dim)
        pooled_output = nn.ReLU()(pooled_output)  # (bs, dim)
        pooled_output = self.dropout(pooled_output)  # (bs, dim)
        logits = self.classifier(pooled_output)  # (bs, num_labels)

        loss = None
        if labels is not None:
            if self.config.problem_type is None:
                if self.num_labels == 1:
                    self.config.problem_type = "regression"
                elif self.num_labels > 1 and (labels.dtype == torch.long or labels.dtype == torch.int):
                    self.config.problem_type = "single_label_classification"
                else:
                    self.config.problem_type = "multi_label_classification"

            if self.config.problem_type == "regression":
                loss_fct = MSELoss()
                if self.num_labels == 1:
                    loss = loss_fct(logits.squeeze(), labels.squeeze())
                else:
                    loss = loss_fct(logits, labels)
            elif self.config.problem_type == "single_label_classification":
                loss_fct = CrossEntropyLoss()
                loss = loss_fct(logits.view(-1, self.num_labels), labels.view(-1))
            elif self.config.problem_type == "multi_label_classification":
                loss_fct = BCEWithLogitsLoss()
                loss = loss_fct(logits, labels)

        if not return_dict:
            output = (logits,) + distilbert_output[1:]
            return ((loss,) + output) if loss is not None else output

        return SequenceClassifierOutput(
            loss=loss,
            logits=logits,
            hidden_states=distilbert_output.hidden_states,
            attentions=distilbert_output.attentions,
        )


@add_start_docstrings(
    """
    DistilBert Model with a span classification head on top for extractive question-answering tasks like SQuAD (a
    linear layers on top of the hidden-states output to compute `span start logits` and `span end logits`).
    """,
    DISTILBERT_START_DOCSTRING,
)
class DistilBertForQuestionAnswering(ModelWithHeadsAdaptersMixin, DistilBertPreTrainedModel):
    def __init__(self, config):
        super().__init__(config)

        self.distilbert = DistilBertModel(config)
        self.qa_outputs = nn.Linear(config.dim, config.num_labels)
        assert config.num_labels == 2
        self.dropout = nn.Dropout(config.qa_dropout)

        # Initialize weights and apply final processing
        self.post_init()

    def get_position_embeddings(self) -> nn.Embedding:
        """
        Returns the position embeddings
        """
        return self.distilbert.get_position_embeddings()

    def resize_position_embeddings(self, new_num_position_embeddings: int):
        """
        Resizes position embeddings of the model if `new_num_position_embeddings != config.max_position_embeddings`.

        Arguments:
            new_num_position_embeddings (`int`):
                The number of new position embedding matrix. If position embeddings are learned, increasing the size
                will add newly initialized vectors at the end, whereas reducing the size will remove vectors from the
                end. If position embeddings are not learned (*e.g.* sinusoidal position embeddings), increasing the
                size will add correct vectors at the end following the position encoding algorithm, whereas reducing
                the size will remove vectors from the end.
        """
        self.distilbert.resize_position_embeddings(new_num_position_embeddings)

    @add_start_docstrings_to_model_forward(DISTILBERT_INPUTS_DOCSTRING.format("batch_size, num_choices"))
    @add_code_sample_docstrings(
        processor_class=_TOKENIZER_FOR_DOC,
        checkpoint=_CHECKPOINT_FOR_DOC,
        output_type=QuestionAnsweringModelOutput,
        config_class=_CONFIG_FOR_DOC,
    )
    def forward(
        self,
        input_ids=None,
        attention_mask=None,
        head_mask=None,
        inputs_embeds=None,
        start_positions=None,
        end_positions=None,
        output_attentions=None,
        output_hidden_states=None,
        return_dict=None,
    ):
        r"""
        start_positions (`torch.LongTensor` of shape `(batch_size,)`, *optional*):
            Labels for position (index) of the start of the labelled span for computing the token classification loss.
            Positions are clamped to the length of the sequence (`sequence_length`). Position outside of the sequence
            are not taken into account for computing the loss.
        end_positions (`torch.LongTensor` of shape `(batch_size,)`, *optional*):
            Labels for position (index) of the end of the labelled span for computing the token classification loss.
            Positions are clamped to the length of the sequence (`sequence_length`). Position outside of the sequence
            are not taken into account for computing the loss.
        """
        return_dict = return_dict if return_dict is not None else self.config.use_return_dict

        distilbert_output = self.distilbert(
            input_ids=input_ids,
            attention_mask=attention_mask,
            head_mask=head_mask,
            inputs_embeds=inputs_embeds,
            output_attentions=output_attentions,
            output_hidden_states=output_hidden_states,
            return_dict=return_dict,
        )
        hidden_states = distilbert_output[0]  # (bs, max_query_len, dim)

        hidden_states = self.dropout(hidden_states)  # (bs, max_query_len, dim)
        logits = self.qa_outputs(hidden_states)  # (bs, max_query_len, 2)
        start_logits, end_logits = logits.split(1, dim=-1)
        start_logits = start_logits.squeeze(-1).contiguous()  # (bs, max_query_len)
        end_logits = end_logits.squeeze(-1).contiguous()  # (bs, max_query_len)

        total_loss = None
        if start_positions is not None and end_positions is not None:
            # If we are on multi-GPU, split add a dimension
            if len(start_positions.size()) > 1:
                start_positions = start_positions.squeeze(-1)
            if len(end_positions.size()) > 1:
                end_positions = end_positions.squeeze(-1)
            # sometimes the start/end positions are outside our model inputs, we ignore these terms
            ignored_index = start_logits.size(1)
            start_positions = start_positions.clamp(0, ignored_index)
            end_positions = end_positions.clamp(0, ignored_index)

            loss_fct = nn.CrossEntropyLoss(ignore_index=ignored_index)
            start_loss = loss_fct(start_logits, start_positions)
            end_loss = loss_fct(end_logits, end_positions)
            total_loss = (start_loss + end_loss) / 2

        if not return_dict:
            output = (start_logits, end_logits) + distilbert_output[1:]
            return ((total_loss,) + output) if total_loss is not None else output

        return QuestionAnsweringModelOutput(
            loss=total_loss,
            start_logits=start_logits,
            end_logits=end_logits,
            hidden_states=distilbert_output.hidden_states,
            attentions=distilbert_output.attentions,
        )


@add_start_docstrings(
    """
    DistilBert Model with a token classification head on top (a linear layer on top of the hidden-states output) e.g.
    for Named-Entity-Recognition (NER) tasks.
    """,
    DISTILBERT_START_DOCSTRING,
)
class DistilBertForTokenClassification(ModelWithHeadsAdaptersMixin, DistilBertPreTrainedModel):
    def __init__(self, config):
        super().__init__(config)
        self.num_labels = config.num_labels

        self.distilbert = DistilBertModel(config)
        self.dropout = nn.Dropout(config.dropout)
        self.classifier = nn.Linear(config.hidden_size, config.num_labels)

        # Initialize weights and apply final processing
        self.post_init()

    def get_position_embeddings(self) -> nn.Embedding:
        """
        Returns the position embeddings
        """
        return self.distilbert.get_position_embeddings()

    def resize_position_embeddings(self, new_num_position_embeddings: int):
        """
        Resizes position embeddings of the model if `new_num_position_embeddings != config.max_position_embeddings`.

        Arguments:
            new_num_position_embeddings (`int`):
                The number of new position embedding matrix. If position embeddings are learned, increasing the size
                will add newly initialized vectors at the end, whereas reducing the size will remove vectors from the
                end. If position embeddings are not learned (*e.g.* sinusoidal position embeddings), increasing the
                size will add correct vectors at the end following the position encoding algorithm, whereas reducing
                the size will remove vectors from the end.
        """
        self.distilbert.resize_position_embeddings(new_num_position_embeddings)

    @add_start_docstrings_to_model_forward(DISTILBERT_INPUTS_DOCSTRING)
    @add_code_sample_docstrings(
        processor_class=_TOKENIZER_FOR_DOC,
        checkpoint=_CHECKPOINT_FOR_DOC,
        output_type=TokenClassifierOutput,
        config_class=_CONFIG_FOR_DOC,
    )
    def forward(
        self,
        input_ids=None,
        attention_mask=None,
        head_mask=None,
        inputs_embeds=None,
        labels=None,
        output_attentions=None,
        output_hidden_states=None,
        return_dict=None,
    ):
        r"""
        labels (`torch.LongTensor` of shape `(batch_size, sequence_length)`, *optional*):
            Labels for computing the token classification loss. Indices should be in `[0, ..., config.num_labels - 1]`.
        """
        return_dict = return_dict if return_dict is not None else self.config.use_return_dict

        outputs = self.distilbert(
            input_ids,
            attention_mask=attention_mask,
            head_mask=head_mask,
            inputs_embeds=inputs_embeds,
            output_attentions=output_attentions,
            output_hidden_states=output_hidden_states,
            return_dict=return_dict,
        )

        sequence_output = outputs[0]

        sequence_output = self.dropout(sequence_output)
        logits = self.classifier(sequence_output)

        loss = None
        if labels is not None:
            loss_fct = CrossEntropyLoss()
            loss = loss_fct(logits.view(-1, self.num_labels), labels.view(-1))

        if not return_dict:
            output = (logits,) + outputs[1:]
            return ((loss,) + output) if loss is not None else output

        return TokenClassifierOutput(
            loss=loss,
            logits=logits,
            hidden_states=outputs.hidden_states,
            attentions=outputs.attentions,
        )


@add_start_docstrings(
    """
    DistilBert Model with a multiple choice classification head on top (a linear layer on top of the pooled output and
    a softmax) e.g. for RocStories/SWAG tasks.
    """,
    DISTILBERT_START_DOCSTRING,
)
class DistilBertForMultipleChoice(ModelWithHeadsAdaptersMixin, DistilBertPreTrainedModel):
    def __init__(self, config):
        super().__init__(config)

        self.distilbert = DistilBertModel(config)
        self.pre_classifier = nn.Linear(config.dim, config.dim)
        self.classifier = nn.Linear(config.dim, 1)
        self.dropout = nn.Dropout(config.seq_classif_dropout)

        # Initialize weights and apply final processing
        self.post_init()

    def get_position_embeddings(self) -> nn.Embedding:
        """
        Returns the position embeddings
        """
        return self.distilbert.get_position_embeddings()

    def resize_position_embeddings(self, new_num_position_embeddings: int):
        """
        Resizes position embeddings of the model if `new_num_position_embeddings != config.max_position_embeddings`.

        Arguments:
            new_num_position_embeddings (`int`)
                The number of new position embeddings. If position embeddings are learned, increasing the size will add
                newly initialized vectors at the end, whereas reducing the size will remove vectors from the end. If
                position embeddings are not learned (*e.g.* sinusoidal position embeddings), increasing the size will
                add correct vectors at the end following the position encoding algorithm, whereas reducing the size
                will remove vectors from the end.
        """
        self.distilbert.resize_position_embeddings(new_num_position_embeddings)

    @add_start_docstrings_to_model_forward(
        DISTILBERT_INPUTS_DOCSTRING.format("batch_size, num_choices, sequence_length")
    )
    @replace_return_docstrings(output_type=MultipleChoiceModelOutput, config_class=_CONFIG_FOR_DOC)
    def forward(
        self,
        input_ids=None,
        attention_mask=None,
        head_mask=None,
        inputs_embeds=None,
        labels=None,
        output_attentions=None,
        output_hidden_states=None,
        return_dict=None,
    ):
        r"""
        labels (`torch.LongTensor` of shape `(batch_size,)`, *optional*):
            Labels for computing the multiple choice classification loss. Indices should be in `[0, ...,
            num_choices-1]` where `num_choices` is the size of the second dimension of the input tensors. (See
            `input_ids` above)

        Returns:

        Examples:

        ```python
        >>> from transformers import DistilBertTokenizer, DistilBertForMultipleChoice
        >>> import torch

        >>> tokenizer = DistilBertTokenizer.from_pretrained("distilbert-base-cased")
        >>> model = DistilBertForMultipleChoice.from_pretrained("distilbert-base-cased")

        >>> prompt = "In Italy, pizza served in formal settings, such as at a restaurant, is presented unsliced."
        >>> choice0 = "It is eaten with a fork and a knife."
        >>> choice1 = "It is eaten while held in the hand."
        >>> labels = torch.tensor(0).unsqueeze(0)  # choice0 is correct (according to Wikipedia ;)), batch size 1

        >>> encoding = tokenizer([[prompt, choice0], [prompt, choice1]], return_tensors="pt", padding=True)
        >>> outputs = model(**{k: v.unsqueeze(0) for k, v in encoding.items()}, labels=labels)  # batch size is 1

        >>> # the linear classifier still needs to be trained
        >>> loss = outputs.loss
        >>> logits = outputs.logits
        ```"""
        return_dict = return_dict if return_dict is not None else self.config.use_return_dict
        num_choices = input_ids.shape[1] if input_ids is not None else inputs_embeds.shape[1]

        input_ids = input_ids.view(-1, input_ids.size(-1)) if input_ids is not None else None
        attention_mask = attention_mask.view(-1, attention_mask.size(-1)) if attention_mask is not None else None
        inputs_embeds = (
            inputs_embeds.view(-1, inputs_embeds.size(-2), inputs_embeds.size(-1))
            if inputs_embeds is not None
            else None
        )

        outputs = self.distilbert(
            input_ids,
            attention_mask=attention_mask,
            head_mask=head_mask,
            inputs_embeds=inputs_embeds,
            output_attentions=output_attentions,
            output_hidden_states=output_hidden_states,
            return_dict=return_dict,
        )

        hidden_state = outputs[0]  # (bs * num_choices, seq_len, dim)
        pooled_output = hidden_state[:, 0]  # (bs * num_choices, dim)
        pooled_output = self.pre_classifier(pooled_output)  # (bs * num_choices, dim)
        pooled_output = nn.ReLU()(pooled_output)  # (bs * num_choices, dim)
        pooled_output = self.dropout(pooled_output)  # (bs * num_choices, dim)
        logits = self.classifier(pooled_output)  # (bs * num_choices, 1)

        reshaped_logits = logits.view(-1, num_choices)  # (bs, num_choices)

        loss = None
        if labels is not None:
            loss_fct = CrossEntropyLoss()
            loss = loss_fct(reshaped_logits, labels)

        if not return_dict:
            output = (reshaped_logits,) + outputs[1:]
            return ((loss,) + output) if loss is not None else output

        return MultipleChoiceModelOutput(
            loss=loss,
            logits=reshaped_logits,
            hidden_states=outputs.hidden_states,
            attentions=outputs.attentions,
        )<|MERGE_RESOLUTION|>--- conflicted
+++ resolved
@@ -451,14 +451,9 @@
         self.embeddings = Embeddings(config)  # Embeddings
         self.transformer = Transformer(config)  # Encoder
 
-<<<<<<< HEAD
         self._init_adapter_modules()
 
-        self.init_weights()
-=======
-        # Initialize weights and apply final processing
         self.post_init()
->>>>>>> bfa65467
 
     def get_position_embeddings(self) -> nn.Embedding:
         """
