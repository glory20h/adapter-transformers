--- conflicted
+++ resolved
@@ -522,13 +522,10 @@
                 )
 
             hidden_states = layer_outputs[0]
-<<<<<<< HEAD
             attention_mask = self.adjust_attention_mask_for_parallel(hidden_states, attention_mask)
 
-=======
             if use_cache:
                 next_decoder_cache += (layer_outputs[-1],)
->>>>>>> 236cc365
             if output_attentions:
                 all_self_attentions = all_self_attentions + (layer_outputs[1],)
                 if self.config.add_cross_attention:
@@ -763,14 +760,12 @@
             output_hidden_states if output_hidden_states is not None else self.config.output_hidden_states
         )
         return_dict = return_dict if return_dict is not None else self.config.use_return_dict
-<<<<<<< HEAD
         self.pre_transformer_forward()
-=======
+
         use_cache = use_cache if use_cache is not None else self.config.use_cache
 
         if not self.config.is_decoder:
             use_cache = False
->>>>>>> 236cc365
 
         if input_ids is not None and inputs_embeds is not None:
             raise ValueError("You cannot specify both input_ids and inputs_embeds at the same time")
