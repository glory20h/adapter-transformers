--- conflicted
+++ resolved
@@ -776,12 +776,7 @@
             output_hidden_states if output_hidden_states is not None else self.config.output_hidden_states
         )
         return_dict = return_dict if return_dict is not None else self.config.use_return_dict
-<<<<<<< HEAD
         self.pre_transformer_forward()
-
-        use_cache = use_cache if use_cache is not None else self.config.use_cache
-=======
->>>>>>> 4906a29f
 
         if self.config.is_decoder:
             use_cache = use_cache if use_cache is not None else self.config.use_cache
