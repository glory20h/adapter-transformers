--- conflicted
+++ resolved
@@ -15,15 +15,10 @@
 import platform
 from argparse import ArgumentParser
 
-<<<<<<< HEAD
-from ..adapters import __version__
-from ..file_utils import is_flax_available, is_tf_available, is_torch_available
-=======
 import huggingface_hub
 
-from .. import __version__ as version
+from ..adapters import __version__
 from ..utils import is_flax_available, is_tf_available, is_torch_available
->>>>>>> d10c30df
 from . import BaseTransformersCLICommand
 
 
