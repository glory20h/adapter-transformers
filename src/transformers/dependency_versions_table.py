--- conflicted
+++ resolved
@@ -45,10 +45,7 @@
     "pytest-xdist": "pytest-xdist",
     "python": "python>=3.6.0",
     "ray[tune]": "ray[tune]",
-<<<<<<< HEAD
     "myst-parser": "myst-parser",
-=======
->>>>>>> bfa65467
     "regex": "regex!=2019.12.17",
     "requests": "requests",
     "rouge-score": "rouge-score",
@@ -59,7 +56,6 @@
     "sentencepiece": "sentencepiece>=0.1.91,!=0.1.92",
     "sigopt": "sigopt",
     "librosa": "librosa",
-<<<<<<< HEAD
     "sphinx-copybutton": "sphinx-copybutton",
     "sphinx-markdown-tables": "sphinx-markdown-tables",
     "sphinx-rtd-theme": "sphinx-rtd-theme==0.4.3",
@@ -67,19 +63,13 @@
     "sphinxext-opengraph": "sphinxext-opengraph==0.4.1",
     "sphinx-intl": "sphinx-intl",
     "sphinx-multiversion": "sphinx-multiversion",
-=======
->>>>>>> bfa65467
     "starlette": "starlette",
     "tensorflow-cpu": "tensorflow-cpu>=2.3",
     "tensorflow": "tensorflow>=2.3",
     "tf2onnx": "tf2onnx",
     "timeout-decorator": "timeout-decorator",
     "timm": "timm",
-<<<<<<< HEAD
-    "tokenizers": "tokenizers>=0.10.1,<0.11",
-=======
     "tokenizers": "tokenizers>=0.11.1,!=0.11.3",
->>>>>>> bfa65467
     "torch": "torch>=1.0",
     "torchaudio": "torchaudio",
     "pyctcdecode": "pyctcdecode>=0.3.0",
