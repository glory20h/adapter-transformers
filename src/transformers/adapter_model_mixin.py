--- conflicted
+++ resolved
@@ -14,11 +14,7 @@
     DEFAULT_ADAPTERFUSION_CONFIG,
     AdapterConfig,
     AdapterFusionConfig,
-<<<<<<< HEAD
-=======
-    AdapterType,
     ModelAdaptersConfig,
->>>>>>> 701e7c5a
     build_full_config,
     get_adapter_config_hash,
 )
@@ -652,50 +648,57 @@
     """Mixin for Transformer models adding invertible adapters."""
 
     def _init_adapter_modules(self):
-        self.invertible_lang_adapters = nn.ModuleDict(dict())
-
-    def add_invertible_lang_adapter(self, language):
-        if language in self.invertible_lang_adapters:
-            raise ValueError(f"Model already contains an adapter module for '{language}'.")
-        inv_adap_config = self.config.adapters.get(language)["invertible_adapter"]
-        if inv_adap_config["block_type"] == "nice":
-            inv_adap = NICECouplingBlock(
-                [[self.config.hidden_size]],
-                non_linearity=inv_adap_config["non_linearity"],
-                reduction_factor=inv_adap_config["reduction_factor"],
-            )
-        elif inv_adap_config["block_type"] == "glow":
-            inv_adap = GLOWCouplingBlock(
-                [[self.config.hidden_size]],
-                non_linearity=inv_adap_config["non_linearity"],
-                reduction_factor=inv_adap_config["reduction_factor"],
-            )
-        else:
-            raise ValueError(f"Invalid invertible adapter type '{inv_adap_config['block_type']}'.")
-        self.invertible_lang_adapters[language] = inv_adap
-        self.invertible_lang_adapters[language].apply(Adapter.init_bert_weights)
-
-    def get_invertible_lang_adapter(self, adapter_names):
+        self.invertible_adapters = nn.ModuleDict(dict())
+
+    def add_invertible_adapter(self, adapter_name: str):
+        """Adds an invertible adapter module for the adapter with the given name.
+        If the given adapter does not specify an invertible adapter config, this method does nothing.
+
+        Args:
+            adapter_name (str): The name of the adapter for which to add an invertible adapter module.
+        """
+        if adapter_name in self.invertible_adapters:
+            raise ValueError(f"Model already contains an adapter module for '{adapter_name}'.")
+        adapter_config = self.config.adapters.get(adapter_name)
+        if adapter_config and adapter_config["invertible_adapter"]:
+            inv_adap_config = adapter_config["invertible_adapter"]
+            if inv_adap_config["block_type"] == "nice":
+                inv_adap = NICECouplingBlock(
+                    [[self.config.hidden_size]],
+                    non_linearity=inv_adap_config["non_linearity"],
+                    reduction_factor=inv_adap_config["reduction_factor"],
+                )
+            elif inv_adap_config["block_type"] == "glow":
+                inv_adap = GLOWCouplingBlock(
+                    [[self.config.hidden_size]],
+                    non_linearity=inv_adap_config["non_linearity"],
+                    reduction_factor=inv_adap_config["reduction_factor"],
+                )
+            else:
+                raise ValueError(f"Invalid invertible adapter type '{inv_adap_config['block_type']}'.")
+            self.invertible_adapters[adapter_name] = inv_adap
+            self.invertible_adapters[adapter_name].apply(Adapter.init_bert_weights)
+
+    def get_invertible_adapter(self, adapter_setup):
         # TODO: Currently no fusion over invertible adapters, takes only very first language adapter position
-        if adapter_names is not None and len(adapter_names) > 0:
-            adapter_names = parse_adapter_names(adapter_names)
-            language = adapter_names[0][0]
-            if language in self.invertible_lang_adapters:
-                return self.invertible_lang_adapters[language]
+        if adapter_setup is not None and len(adapter_setup) > 0:
+            first_adapter = adapter_setup.first()
+            if first_adapter in self.invertible_adapters:
+                return self.invertible_adapters[first_adapter]
         return None
 
     def enable_invertible_adapters(self, adapter_names):
         for adapter_name in adapter_names:
-            if adapter_name in self.invertible_lang_adapters:
-                for param in self.invertible_lang_adapters[adapter_name].parameters():
+            if adapter_name in self.invertible_adapters:
+                for param in self.invertible_adapters[adapter_name].parameters():
                     param.requires_grad = True
 
     def invertible_adapters_forward(self, hidden_states, adapter_names=None, rev=False):
         # TODO: Currently no fusion over invertible adapters, takes only very first language adapter position
         if adapter_names is not None and len(adapter_names) > 0:
-            adapter_names = parse_adapter_names(adapter_names)
-            if adapter_names[0][0] in self.invertible_lang_adapters:
-                hidden_states = self.invertible_lang_adapters[adapter_names[0][0]](hidden_states, rev=rev)
+            first_adapter = adapter_names.first()
+            if first_adapter in self.invertible_adapters:
+                hidden_states = self.invertible_adapters[first_adapter](hidden_states, rev=rev)
 
         return hidden_states
 
@@ -731,19 +734,9 @@
         pass
 
     @abstractmethod
-<<<<<<< HEAD
     def train_adapter(self, adapter_setup: Union[list, AdapterCompositionBlock]):
         """Sets the model into mode for training the given adapters.
         """
-=======
-    def train_adapter(self, adapter_names: list):
-        """Sets the model into mode for training the given adapters."""
->>>>>>> 701e7c5a
-        pass
-
-    @abstractmethod
-    def train_fusion(self, adapter_names: list):
-        """Sets the model into mode for training of adapter fusion determined by a list of adapter names."""
         pass
 
     @abstractmethod
