# coding=utf-8
# Copyright 2021 HuggingFace Inc.
#
# Licensed under the Apache License, Version 2.0 (the "License");
# you may not use this file except in compliance with the License.
# You may obtain a copy of the License at
#
#     http://www.apache.org/licenses/LICENSE-2.0
#
# Unless required by applicable law or agreed to in writing, software
# distributed under the License is distributed on an "AS IS" BASIS,
# WITHOUT WARRANTIES OR CONDITIONS OF ANY KIND, either express or implied.
# See the License for the specific language governing permissions and
# limitations under the License.


import itertools
import random
import unittest

import numpy as np

from transformers import WAV_2_VEC_2_PRETRAINED_MODEL_ARCHIVE_LIST, Wav2Vec2Config, Wav2Vec2FeatureExtractor
from transformers.testing_utils import require_torch, slow

from .test_sequence_feature_extraction_common import SequenceFeatureExtractionTestMixin


global_rng = random.Random()


def floats_list(shape, scale=1.0, rng=None, name=None):
    """Creates a random float32 tensor"""
    if rng is None:
        rng = global_rng

    values = []
    for batch_idx in range(shape[0]):
        values.append([])
        for _ in range(shape[1]):
            values[-1].append(rng.random() * scale)

    return values


class Wav2Vec2FeatureExtractionTester(unittest.TestCase):
    def __init__(
        self,
        parent,
        batch_size=7,
        min_seq_length=400,
        max_seq_length=2000,
        feature_size=1,
        padding_value=0.0,
        sampling_rate=16000,
        return_attention_mask=True,
        do_normalize=True,
    ):
        self.parent = parent
        self.batch_size = batch_size
        self.min_seq_length = min_seq_length
        self.max_seq_length = max_seq_length
        self.seq_length_diff = (self.max_seq_length - self.min_seq_length) // (self.batch_size - 1)
        self.feature_size = feature_size
        self.padding_value = padding_value
        self.sampling_rate = sampling_rate
        self.return_attention_mask = return_attention_mask
        self.do_normalize = do_normalize

    def prepare_feat_extract_dict(self):
        return {
            "feature_size": self.feature_size,
            "padding_value": self.padding_value,
            "sampling_rate": self.sampling_rate,
            "return_attention_mask": self.return_attention_mask,
            "do_normalize": self.do_normalize,
        }

    def prepare_inputs_for_common(self, equal_length=False, numpify=False):
        def _flatten(list_of_lists):
            return list(itertools.chain(*list_of_lists))

        if equal_length:
            speech_inputs = floats_list((self.batch_size, self.max_seq_length))
        else:
            # make sure that inputs increase in size
            speech_inputs = [
                _flatten(floats_list((x, self.feature_size)))
                for x in range(self.min_seq_length, self.max_seq_length, self.seq_length_diff)
            ]

        if numpify:
            speech_inputs = [np.asarray(x) for x in speech_inputs]

        return speech_inputs


class Wav2Vec2FeatureExtractionTest(SequenceFeatureExtractionTestMixin, unittest.TestCase):

    feature_extraction_class = Wav2Vec2FeatureExtractor

    def setUp(self):
        self.feat_extract_tester = Wav2Vec2FeatureExtractionTester(self)

    def _check_zero_mean_unit_variance(self, input_vector):
        self.assertTrue(np.all(np.mean(input_vector, axis=0) < 1e-3))
        self.assertTrue(np.all(np.abs(np.var(input_vector, axis=0) - 1) < 1e-3))

    def test_call(self):
        # Tests that all call wrap to encode_plus and batch_encode_plus
        feat_extract = self.feature_extraction_class(**self.feat_extract_tester.prepare_feat_extract_dict())
        # create three inputs of length 800, 1000, and 1200
        speech_inputs = [floats_list((1, x))[0] for x in range(800, 1400, 200)]
        np_speech_inputs = [np.asarray(speech_input) for speech_input in speech_inputs]

        # Test not batched input
        encoded_sequences_1 = feat_extract(speech_inputs[0], return_tensors="np").input_values
        encoded_sequences_2 = feat_extract(np_speech_inputs[0], return_tensors="np").input_values
        self.assertTrue(np.allclose(encoded_sequences_1, encoded_sequences_2, atol=1e-3))

        # Test batched
        encoded_sequences_1 = feat_extract(speech_inputs, return_tensors="np").input_values
        encoded_sequences_2 = feat_extract(np_speech_inputs, return_tensors="np").input_values
        for enc_seq_1, enc_seq_2 in zip(encoded_sequences_1, encoded_sequences_2):
            self.assertTrue(np.allclose(enc_seq_1, enc_seq_2, atol=1e-3))

    def test_zero_mean_unit_variance_normalization_np(self):
        feat_extract = self.feature_extraction_class(**self.feat_extract_tester.prepare_feat_extract_dict())
        speech_inputs = [floats_list((1, x))[0] for x in range(800, 1400, 200)]

        paddings = ["longest", "max_length", "do_not_pad"]
        max_lengths = [None, 1600, None]
        for max_length, padding in zip(max_lengths, paddings):
            processed = feat_extract(speech_inputs, padding=padding, max_length=max_length, return_tensors="np")
            input_values = processed.input_values

<<<<<<< HEAD
            def _check_zero_mean_unit_variance(input_vector):
                self.assertTrue(np.abs(np.mean(input_vector)) < 1e-3)
                self.assertTrue(np.abs(np.var(input_vector) - 1) < 1e-3)

            _check_zero_mean_unit_variance(input_values[0][:800])
            _check_zero_mean_unit_variance(input_values[1][:1000])
            _check_zero_mean_unit_variance(input_values[2][:1200])

    def test_zero_mean_unit_variance_normalization(self):
        feat_extract = self.feature_extraction_class(**self.feat_extract_tester.prepare_feat_extract_dict())
        lengths = range(800, 1400, 200)
        speech_inputs = [floats_list((1, x))[0] for x in lengths]

        paddings = ["longest", "max_length", "do_not_pad"]
        max_lengths = [None, 1600, None]

        for max_length, padding in zip(max_lengths, paddings):
            processed = feat_extract(speech_inputs, max_length=max_length, padding=padding)
            input_values = processed.input_values

            def _check_zero_mean_unit_variance(input_vector):
                self.assertTrue(np.abs(np.mean(input_vector)) < 1e-3)
                self.assertTrue(np.abs(np.var(input_vector) - 1) < 1e-3)

            _check_zero_mean_unit_variance(input_values[0][:800])
            _check_zero_mean_unit_variance(input_values[1][:1000])
            _check_zero_mean_unit_variance(input_values[2][:1200])

    def test_zero_mean_unit_variance_normalization_trunc_np(self):
=======
            self._check_zero_mean_unit_variance(input_values[0][:800])
            self.assertTrue(input_values[0][800:].sum() < 1e-6)
            self._check_zero_mean_unit_variance(input_values[1][:1000])
            self.assertTrue(input_values[0][1000:].sum() < 1e-6)
            self._check_zero_mean_unit_variance(input_values[2][:1200])

    def test_zero_mean_unit_variance_normalization(self):
        feat_extract = self.feature_extraction_class(**self.feat_extract_tester.prepare_feat_extract_dict())
        lengths = range(800, 1400, 200)
        speech_inputs = [floats_list((1, x))[0] for x in lengths]

        paddings = ["longest", "max_length", "do_not_pad"]
        max_lengths = [None, 1600, None]

        for max_length, padding in zip(max_lengths, paddings):
            processed = feat_extract(speech_inputs, max_length=max_length, padding=padding)
            input_values = processed.input_values

            self._check_zero_mean_unit_variance(input_values[0][:800])
            self._check_zero_mean_unit_variance(input_values[1][:1000])
            self._check_zero_mean_unit_variance(input_values[2][:1200])

    def test_zero_mean_unit_variance_normalization_trunc_np_max_length(self):
>>>>>>> fa36a46a
        feat_extract = self.feature_extraction_class(**self.feat_extract_tester.prepare_feat_extract_dict())
        speech_inputs = [floats_list((1, x))[0] for x in range(800, 1400, 200)]
        processed = feat_extract(
            speech_inputs, truncation=True, max_length=1000, padding="max_length", return_tensors="np"
        )
        input_values = processed.input_values

        self._check_zero_mean_unit_variance(input_values[0, :800])
        self._check_zero_mean_unit_variance(input_values[1])
        self._check_zero_mean_unit_variance(input_values[2])

    def test_zero_mean_unit_variance_normalization_trunc_np_longest(self):
        feat_extract = self.feature_extraction_class(**self.feat_extract_tester.prepare_feat_extract_dict())
        speech_inputs = [floats_list((1, x))[0] for x in range(800, 1400, 200)]
        processed = feat_extract(
            speech_inputs, truncation=True, max_length=1000, padding="longest", return_tensors="np"
        )
        input_values = processed.input_values

        self._check_zero_mean_unit_variance(input_values[0, :800])
        self._check_zero_mean_unit_variance(input_values[1, :1000])
        self._check_zero_mean_unit_variance(input_values[2])

        # make sure that if max_length < longest -> then pad to max_length
        self.assertTrue(input_values.shape == (3, 1000))

        speech_inputs = [floats_list((1, x))[0] for x in range(800, 1400, 200)]
        processed = feat_extract(
            speech_inputs, truncation=True, max_length=2000, padding="longest", return_tensors="np"
        )
        input_values = processed.input_values

        self._check_zero_mean_unit_variance(input_values[0, :800])
        self._check_zero_mean_unit_variance(input_values[1, :1000])
        self._check_zero_mean_unit_variance(input_values[2])

        # make sure that if max_length > longest -> then pad to longest
        self.assertTrue(input_values.shape == (3, 1200))

    @require_torch
    def test_double_precision_pad(self):
        import torch

        feature_extractor = self.feature_extraction_class(**self.feat_extract_tester.prepare_feat_extract_dict())
        np_speech_inputs = np.random.rand(100).astype(np.float64)
        py_speech_inputs = np_speech_inputs.tolist()

        for inputs in [py_speech_inputs, np_speech_inputs]:
            np_processed = feature_extractor.pad([{"input_values": inputs}], return_tensors="np")
            self.assertTrue(np_processed.input_values.dtype == np.float32)
            pt_processed = feature_extractor.pad([{"input_values": inputs}], return_tensors="pt")
            self.assertTrue(pt_processed.input_values.dtype == torch.float32)

    @slow
    @require_torch
    def test_pretrained_checkpoints_are_set_correctly(self):
        # this test makes sure that models that are using
        # group norm don't have their feature extractor return the
        # attention_mask
        for model_id in WAV_2_VEC_2_PRETRAINED_MODEL_ARCHIVE_LIST:
            config = Wav2Vec2Config.from_pretrained(model_id)
            feat_extract = Wav2Vec2FeatureExtractor.from_pretrained(model_id)

            # only "layer" feature extraction norm should make use of
            # attention_mask
            self.assertEqual(feat_extract.return_attention_mask, config.feat_extract_norm == "layer")<|MERGE_RESOLUTION|>--- conflicted
+++ resolved
@@ -134,37 +134,6 @@
             processed = feat_extract(speech_inputs, padding=padding, max_length=max_length, return_tensors="np")
             input_values = processed.input_values
 
-<<<<<<< HEAD
-            def _check_zero_mean_unit_variance(input_vector):
-                self.assertTrue(np.abs(np.mean(input_vector)) < 1e-3)
-                self.assertTrue(np.abs(np.var(input_vector) - 1) < 1e-3)
-
-            _check_zero_mean_unit_variance(input_values[0][:800])
-            _check_zero_mean_unit_variance(input_values[1][:1000])
-            _check_zero_mean_unit_variance(input_values[2][:1200])
-
-    def test_zero_mean_unit_variance_normalization(self):
-        feat_extract = self.feature_extraction_class(**self.feat_extract_tester.prepare_feat_extract_dict())
-        lengths = range(800, 1400, 200)
-        speech_inputs = [floats_list((1, x))[0] for x in lengths]
-
-        paddings = ["longest", "max_length", "do_not_pad"]
-        max_lengths = [None, 1600, None]
-
-        for max_length, padding in zip(max_lengths, paddings):
-            processed = feat_extract(speech_inputs, max_length=max_length, padding=padding)
-            input_values = processed.input_values
-
-            def _check_zero_mean_unit_variance(input_vector):
-                self.assertTrue(np.abs(np.mean(input_vector)) < 1e-3)
-                self.assertTrue(np.abs(np.var(input_vector) - 1) < 1e-3)
-
-            _check_zero_mean_unit_variance(input_values[0][:800])
-            _check_zero_mean_unit_variance(input_values[1][:1000])
-            _check_zero_mean_unit_variance(input_values[2][:1200])
-
-    def test_zero_mean_unit_variance_normalization_trunc_np(self):
-=======
             self._check_zero_mean_unit_variance(input_values[0][:800])
             self.assertTrue(input_values[0][800:].sum() < 1e-6)
             self._check_zero_mean_unit_variance(input_values[1][:1000])
@@ -188,7 +157,6 @@
             self._check_zero_mean_unit_variance(input_values[2][:1200])
 
     def test_zero_mean_unit_variance_normalization_trunc_np_max_length(self):
->>>>>>> fa36a46a
         feat_extract = self.feature_extraction_class(**self.feat_extract_tester.prepare_feat_extract_dict())
         speech_inputs = [floats_list((1, x))[0] for x in range(800, 1400, 200)]
         processed = feat_extract(
