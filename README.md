<p align="center">
<<<<<<< HEAD
<img style="vertical-align:middle" src="https://raw.githubusercontent.com/Adapter-Hub/adapter-transformers/master/adapter_docs/logo.png" />
=======
    <br>
    <img src="https://raw.githubusercontent.com/huggingface/transformers/master/docs/source/imgs/transformers_logo_name.png" width="400"/>
    <br>
<p>
<p align="center">
    <a href="https://circleci.com/gh/huggingface/transformers">
        <img alt="Build" src="https://img.shields.io/circleci/build/github/huggingface/transformers/master">
    </a>
    <a href="https://github.com/huggingface/transformers/blob/master/LICENSE">
        <img alt="GitHub" src="https://img.shields.io/github/license/huggingface/transformers.svg?color=blue">
    </a>
    <a href="https://huggingface.co/transformers/index.html">
        <img alt="Documentation" src="https://img.shields.io/website/http/huggingface.co/transformers/index.html.svg?down_color=red&down_message=offline&up_message=online">
    </a>
    <a href="https://github.com/huggingface/transformers/releases">
        <img alt="GitHub release" src="https://img.shields.io/github/release/huggingface/transformers.svg">
    </a>
    <a href="https://github.com/huggingface/transformers/blob/master/CODE_OF_CONDUCT.md">
        <img alt="Contributor Covenant" src="https://img.shields.io/badge/Contributor%20Covenant-v2.0%20adopted-ff69b4.svg">
    </a>
>>>>>>> 1ba08dc2
</p>
<h1 align="center">
<span>adapter-transformers</span>
</h1>

<h3 align="center">
A friendly fork of HuggingFace's <i>Transformers</i>, adding Adapters to PyTorch language models
</h3>

<<<<<<< HEAD
![Tests](https://github.com/Adapter-Hub/adapter-transformers/workflows/Tests/badge.svg)
[![GitHub](https://img.shields.io/github/license/adapter-hub/adapter-transformers.svg?color=blue)](https://github.com/adapter-hub/adapter-transformers/blob/master/LICENSE)
![PyPI](https://img.shields.io/pypi/v/adapter-transformers)

`adapter-transformers` is an extension of [HuggingFace's Transformers](https://github.com/huggingface/transformers) library, integrating adapters into state-of-the-art language models by incorporating **[AdapterHub](https://adapterhub.ml)**, a central repository for pre-trained adapter modules.

This library can be used as a drop-in replacement for HuggingFace Transformers and regularly synchronizes new upstream changes.
=======
🤗 Transformers provides thousands of pretrained models to perform tasks on texts such as classification, information extraction, question answering, summarization, translation, text generation, etc in 100+ languages. Its aim is to make cutting-edge NLP easier to use for everyone. 

🤗 Transformers provides APIs to quickly download and use those pretrained models on a given text, fine-tune them on your own datasets then share them with the community on our [model hub](https://huggingface.co/models). At the same time, each python module defining an architecture can be used as a standalone and modified to enable quick research experiments. 

🤗 Transformers is backed by the two most popular deep learning libraries, [PyTorch](https://pytorch.org/) and [TensorFlow](https://www.tensorflow.org/), with a seamless integration between them, allowing you to train your models with one then load it for inference with the other.

### Recent contributors
[![](https://sourcerer.io/fame/clmnt/huggingface/transformers/images/0)](https://sourcerer.io/fame/clmnt/huggingface/transformers/links/0)[![](https://sourcerer.io/fame/clmnt/huggingface/transformers/images/1)](https://sourcerer.io/fame/clmnt/huggingface/transformers/links/1)[![](https://sourcerer.io/fame/clmnt/huggingface/transformers/images/2)](https://sourcerer.io/fame/clmnt/huggingface/transformers/links/2)[![](https://sourcerer.io/fame/clmnt/huggingface/transformers/images/3)](https://sourcerer.io/fame/clmnt/huggingface/transformers/links/3)[![](https://sourcerer.io/fame/clmnt/huggingface/transformers/images/4)](https://sourcerer.io/fame/clmnt/huggingface/transformers/links/4)[![](https://sourcerer.io/fame/clmnt/huggingface/transformers/images/5)](https://sourcerer.io/fame/clmnt/huggingface/transformers/links/5)[![](https://sourcerer.io/fame/clmnt/huggingface/transformers/images/6)](https://sourcerer.io/fame/clmnt/huggingface/transformers/links/6)[![](https://sourcerer.io/fame/clmnt/huggingface/transformers/images/7)](https://sourcerer.io/fame/clmnt/huggingface/transformers/links/7)

## Online demos

You can test most of our models directly on their pages from the [model hub](https://huggingface.co/models). We also offer an [inference API](https://huggingface.co/pricing) to use those models.

Here are a few examples: 
- [Masked word completion with BERT](https://huggingface.co/bert-base-uncased?text=Paris+is+the+%5BMASK%5D+of+France)
- [Name Entity Recognition with Electra](https://huggingface.co/dbmdz/electra-large-discriminator-finetuned-conll03-english?text=My+name+is+Sarah+and+I+live+in+London+city)
- [Text generation with GPT-2](https://huggingface.co/gpt2?text=A+long+time+ago%2C+)
- [Natural Langugage Inference with RoBERTa](https://huggingface.co/roberta-large-mnli?text=The+dog+was+lost.+Nobody+lost+any+animal)
- [Summarization with BART](https://huggingface.co/facebook/bart-large-cnn?text=The+tower+is+324+metres+%281%2C063+ft%29+tall%2C+about+the+same+height+as+an+81-storey+building%2C+and+the+tallest+structure+in+Paris.+Its+base+is+square%2C+measuring+125+metres+%28410+ft%29+on+each+side.+During+its+construction%2C+the+Eiffel+Tower+surpassed+the+Washington+Monument+to+become+the+tallest+man-made+structure+in+the+world%2C+a+title+it+held+for+41+years+until+the+Chrysler+Building+in+New+York+City+was+finished+in+1930.+It+was+the+first+structure+to+reach+a+height+of+300+metres.+Due+to+the+addition+of+a+broadcasting+aerial+at+the+top+of+the+tower+in+1957%2C+it+is+now+taller+than+the+Chrysler+Building+by+5.2+metres+%2817+ft%29.+Excluding+transmitters%2C+the+Eiffel+Tower+is+the+second+tallest+free-standing+structure+in+France+after+the+Millau+Viaduct)
- [Question answering with DistilBERT](https://huggingface.co/distilbert-base-uncased-distilled-squad?text=Which+name+is+also+used+to+describe+the+Amazon+rainforest+in+English%3F&context=The+Amazon+rainforest+%28Portuguese%3A+Floresta+Amaz%C3%B4nica+or+Amaz%C3%B4nia%3B+Spanish%3A+Selva+Amaz%C3%B3nica%2C+Amazon%C3%ADa+or+usually+Amazonia%3B+French%3A+For%C3%AAt+amazonienne%3B+Dutch%3A+Amazoneregenwoud%29%2C+also+known+in+English+as+Amazonia+or+the+Amazon+Jungle%2C+is+a+moist+broadleaf+forest+that+covers+most+of+the+Amazon+basin+of+South+America.+This+basin+encompasses+7%2C000%2C000+square+kilometres+%282%2C700%2C000+sq+mi%29%2C+of+which+5%2C500%2C000+square+kilometres+%282%2C100%2C000+sq+mi%29+are+covered+by+the+rainforest.+This+region+includes+territory+belonging+to+nine+nations.+The+majority+of+the+forest+is+contained+within+Brazil%2C+with+60%25+of+the+rainforest%2C+followed+by+Peru+with+13%25%2C+Colombia+with+10%25%2C+and+with+minor+amounts+in+Venezuela%2C+Ecuador%2C+Bolivia%2C+Guyana%2C+Suriname+and+French+Guiana.+States+or+departments+in+four+nations+contain+%22Amazonas%22+in+their+names.+The+Amazon+represents+over+half+of+the+planet%27s+remaining+rainforests%2C+and+comprises+the+largest+and+most+biodiverse+tract+of+tropical+rainforest+in+the+world%2C+with+an+estimated+390+billion+individual+trees+divided+into+16%2C000+species)
- [Translation with T5](https://huggingface.co/t5-base?text=My+name+is+Wolfgang+and+I+live+in+Berlin)

**[Write With Transformer](https://transformer.huggingface.co)**, built by the Hugging Face team, is the official demo of this repo’s text generation capabilities.
>>>>>>> 1ba08dc2

## Quick tour

<<<<<<< HEAD
_adapter-transformers_ currently supports **Python 3.6+** and **PyTorch 1.1.0+**.
After [installing PyTorch](https://pytorch.org/get-started/locally/), you can install _adapter-transformers_ from PyPI ...

```
pip install -U adapter-transformers
```

... or from source by cloning the repository:

```
git clone https://github.com/adapter-hub/adapter-transformers.git
cd adapter-transformers
pip install .
```

## Getting Started

HuggingFace's great documentation on getting started with _Transformers_ can be found [here](https://huggingface.co/transformers/index.html). _adapter-transformers_ is fully compatible with _Transformers_.

To get started with adapters, refer to these locations:

- **https://docs.adapterhub.ml**, our documentation on training and using adapters with _adapter-transformers_
- **https://adapterhub.ml** to explore available pre-trained adapter modules and share your own adapters
- **[Examples folder](https://github.com/Adapter-Hub/adapter-transformers/tree/master/examples)** of this repository containing HuggingFace's example training scripts, many adapted for training adapters


## Citation

If you find this library useful, please cite our paper [AdapterHub: A Framework for Adapting Transformers](https://arxiv.org/abs/2007.07779):

```
@article{pfeiffer2020AdapterHub,
    title={AdapterHub: A Framework for Adapting Transformers},
    author={Jonas Pfeiffer and
            Andreas R\"uckl\'{e} and
            Clifton Poth and
            Aishwarya Kamath and
            Ivan Vuli\'{c} and
            Sebastian Ruder and
            Kyunghyun Cho and
            Iryna Gurevych},
    journal={arXiv preprint},
    year={2020},
    url={https://arxiv.org/abs/2007.07779}
=======
To immediately use a model on a given text, we provide the `pipeline` API. Pipelines group together a pretrained model with the preprocessing that was used during that model training. Here is how to quickly use a pipeline to classify positive versus negative texts 

```python
>>> from transformers import pipeline

# Allocate a pipeline for sentiment-analysis
>>> classifier = pipeline('sentiment-analysis')
>>> classifier('We are very happy to include pipeline into the transformers repository.')
[{'label': 'POSITIVE', 'score': 0.9978193640708923}]
```

The second line of code downloads and caches the pretrained model used by the pipeline, the third line evaluates it on the given text. Here the answer is "positive" with a confidence of 99.8%. 

This is another example of pipeline used for that can extract question answers from some context:

``` python
>>> from transformers import pipeline

# Allocate a pipeline for question-answering
>>> question_answerer = pipeline('question-answering')
>>> question_answerer({
...     'question': 'What is the name of the repository ?',
...     'context': 'Pipeline have been included in the huggingface/transformers repository'
... })
{'score': 0.5135612454720828, 'start': 35, 'end': 59, 'answer': 'huggingface/transformers'}

```

On top of the answer, the pretrained model used here returned its confidence score, along with the start position and its end position in the tokenized sentence. You can learn more about the tasks supported by the `pipeline` API in [this tutorial](https://huggingface.co/transformers/task_summary.html).

To download and use any of the pretrained models on your given task, you just need to use those three lines of codes (PyTorch verison):
```python
>>> from transformers import AutoTokenizer, AutoModel

>>> tokenizer = AutoTokenizer.from_pretrained("bert-base-uncased")
>>> model = AutoModel.from_pretrained("bert-base-uncased")

>>> inputs = tokenizer("Hello world!", return_tensors="pt")
>>> outputs = model(**inputs)
```
or for TensorFlow:
```python
>>> from transformers import AutoTokenizer, TFAutoModel

>>> tokenizer = AutoTokenizer.from_pretrained("bert-base-uncased")
>>> model = TFAutoModel.from_pretrained("bert-base-uncased")

>>> inputs = tokenizer("Hello world!", return_tensors="tf")
>>> outputs = model(**inputs)
```

The tokenizer is responsible for all the preprocessing the pretrained model expects, and can be called directly on one (or list) of texts (as we can see on the fourth line of both code examples). It will output a dictionary you can directly pass to your model (which is done on the fifth line).

The model itself is a regular [Pytorch `nn.Module`](https://pytorch.org/docs/stable/nn.html#torch.nn.Module) or a [TensorFlow `tf.keras.Model`](https://www.tensorflow.org/api_docs/python/tf/keras/Model) (depending on your backend) which you can use normally. For instance, [this tutorial](https://huggingface.co/transformers/training.html) explains how to integrate such a model in classic PyTorch or TensorFlow training loop, or how to use our `Trainer` API to quickly fine-tune the on a new dataset.

## Why should I use transformers?

1. Easy-to-use state-of-the-art models:
    - High performance on NLU and NLG tasks.
    - Low barrier to entry for educators and practitioners.
    - Few user-facing abastractions with just three classes to learn.
    - A unified API for using all our pretrained models.

1. Lower compute costs, smaller carbon footprint:
    - Researchers can share trained models instead of always retraining.
    - Practitioners can reduce compute time and production costs.
    - Dozens of architectures with over 2,000 pretrained models, some in more than 100 languages.

1. Choose the right framework for every part of a model's lifetime:
    - Train state-of-the-art models in 3 lines of code.
    - Move a single model between TF2.0/PyTorch frameworks at will.
    - Seamlessly pick the right framework for training, evaluation, production.

1. Easily customize a model or an example to your needs:
    - Examples for each architecture to reproduce the results by the official authors of said architecture.
    - Expose the models internal as consistently as possible.
    - Model files can be used independently of the library for quick experiments. 

## Why shouldn't I use transformers?

- This library is not a modular toolbox of building blocks for neural nets. The code in the model files is not refactored with additional abstractions on purpose, so that researchers can quickly iterate on each of the models without diving in additional abstractions/files.
- The training API is not intended to work on any model but is optimized to work with the models provided by the library. For generic machine learning loops, you should use another library.
- While we strive to present as many use cases as possible, the scripts in our [examples folder](https://github.com/huggingface/transformers/tree/master/examples) are just that: examples. It is expected that they won't work out-of-the box on your specific problem and that you will be required to change a few lines of code to adapt them to your needs.

## Installation

This repository is tested on Python 3.6+, PyTorch 1.0.0+ (PyTorch 1.3.1+ for [examples](https://github.com/huggingface/transformers/tree/master/examples)) and TensorFlow 2.0.

You should install 🤗 Transformers in a [virtual environment](https://docs.python.org/3/library/venv.html). If you're unfamiliar with Python virtual environments, check out the [user guide](https://packaging.python.org/guides/installing-using-pip-and-virtual-environments/).

First, create a virtual environment with the version of Python you're going to use and activate it.

Then, you will need to install one of, or both, TensorFlow 2.0 and PyTorch.
Please refer to [TensorFlow installation page](https://www.tensorflow.org/install/pip#tensorflow-2.0-rc-is-available) and/or [PyTorch installation page](https://pytorch.org/get-started/locally/#start-locally) regarding the specific install command for your platform.

When TensorFlow 2.0 and/or PyTorch has been installed, 🤗 Transformers can be installed using pip as follows:

```bash
pip install transformers
```

If you'd like to play with the examples, you must [install the library from source](https://huggingface.co/transformers/installation.html#installing-from-source).

## Models architectures

🤗 Transformers currently provides the following architectures (see [here](https://huggingface.co/transformers/model_summary.html) for a high-level summary of each them):

1. **[BERT](https://huggingface.co/transformers/model_doc/bert.html)** (from Google) released with the paper [BERT: Pre-training of Deep Bidirectional Transformers for Language Understanding](https://arxiv.org/abs/1810.04805) by Jacob Devlin, Ming-Wei Chang, Kenton Lee and Kristina Toutanova.
2. **[GPT](https://huggingface.co/transformers/model_doc/gpt.html)** (from OpenAI) released with the paper [Improving Language Understanding by Generative Pre-Training](https://blog.openai.com/language-unsupervised/) by Alec Radford, Karthik Narasimhan, Tim Salimans and Ilya Sutskever.
3. **[GPT-2](https://huggingface.co/transformers/model_doc/gpt2.html)** (from OpenAI) released with the paper [Language Models are Unsupervised Multitask Learners](https://blog.openai.com/better-language-models/) by Alec Radford*, Jeffrey Wu*, Rewon Child, David Luan, Dario Amodei** and Ilya Sutskever**.
4. **[Transformer-XL](https://huggingface.co/transformers/model_doc/transformerxl.html)** (from Google/CMU) released with the paper [Transformer-XL: Attentive Language Models Beyond a Fixed-Length Context](https://arxiv.org/abs/1901.02860) by Zihang Dai*, Zhilin Yang*, Yiming Yang, Jaime Carbonell, Quoc V. Le, Ruslan Salakhutdinov.
5. **[XLNet](https://huggingface.co/transformers/model_doc/xlnet.html)** (from Google/CMU) released with the paper [​XLNet: Generalized Autoregressive Pretraining for Language Understanding](https://arxiv.org/abs/1906.08237) by Zhilin Yang*, Zihang Dai*, Yiming Yang, Jaime Carbonell, Ruslan Salakhutdinov, Quoc V. Le.
6. **[XLM](https://huggingface.co/transformers/model_doc/xlm.html)** (from Facebook) released together with the paper [Cross-lingual Language Model Pretraining](https://arxiv.org/abs/1901.07291) by Guillaume Lample and Alexis Conneau.
7. **[RoBERTa](https://huggingface.co/transformers/model_doc/roberta.html)** (from Facebook), released together with the paper a [Robustly Optimized BERT Pretraining Approach](https://arxiv.org/abs/1907.11692) by Yinhan Liu, Myle Ott, Naman Goyal, Jingfei Du, Mandar Joshi, Danqi Chen, Omer Levy, Mike Lewis, Luke Zettlemoyer, Veselin Stoyanov.
8. **[DistilBERT](https://huggingface.co/transformers/model_doc/distilbert.html)** (from HuggingFace), released together with the paper [DistilBERT, a distilled version of BERT: smaller, faster, cheaper and lighter](https://arxiv.org/abs/1910.01108) by Victor Sanh, Lysandre Debut and Thomas Wolf. The same method has been applied to compress GPT2 into [DistilGPT2](https://github.com/huggingface/transformers/tree/master/examples/distillation), RoBERTa into [DistilRoBERTa](https://github.com/huggingface/transformers/tree/master/examples/distillation), Multilingual BERT into [DistilmBERT](https://github.com/huggingface/transformers/tree/master/examples/distillation) and a German version of DistilBERT.
9. **[CTRL](https://huggingface.co/transformers/model_doc/ctrl.html)** (from Salesforce) released with the paper [CTRL: A Conditional Transformer Language Model for Controllable Generation](https://arxiv.org/abs/1909.05858) by Nitish Shirish Keskar*, Bryan McCann*, Lav R. Varshney, Caiming Xiong and Richard Socher.
10. **[CamemBERT](https://huggingface.co/transformers/model_doc/camembert.html)** (from Inria/Facebook/Sorbonne) released with the paper [CamemBERT: a Tasty French Language Model](https://arxiv.org/abs/1911.03894) by Louis Martin*, Benjamin Muller*, Pedro Javier Ortiz Suárez*, Yoann Dupont, Laurent Romary, Éric Villemonte de la Clergerie, Djamé Seddah and Benoît Sagot.
11. **[ALBERT](https://huggingface.co/transformers/model_doc/albert.html)** (from Google Research and the Toyota Technological Institute at Chicago) released with the paper [ALBERT: A Lite BERT for Self-supervised Learning of Language Representations](https://arxiv.org/abs/1909.11942), by Zhenzhong Lan, Mingda Chen, Sebastian Goodman, Kevin Gimpel, Piyush Sharma, Radu Soricut.
12. **[T5](https://huggingface.co/transformers/model_doc/t5.html)** (from Google AI) released with the paper [Exploring the Limits of Transfer Learning with a Unified Text-to-Text Transformer](https://arxiv.org/abs/1910.10683) by Colin Raffel and Noam Shazeer and Adam Roberts and Katherine Lee and Sharan Narang and Michael Matena and Yanqi Zhou and Wei Li and Peter J. Liu.
13. **[XLM-RoBERTa](https://huggingface.co/transformers/model_doc/xlmroberta.html)** (from Facebook AI), released together with the paper [Unsupervised Cross-lingual Representation Learning at Scale](https://arxiv.org/abs/1911.02116) by Alexis Conneau*, Kartikay Khandelwal*, Naman Goyal, Vishrav Chaudhary, Guillaume Wenzek, Francisco Guzmán, Edouard Grave, Myle Ott, Luke Zettlemoyer and Veselin Stoyanov.
14. **[MMBT](https://github.com/facebookresearch/mmbt/)** (from Facebook), released together with the paper a [Supervised Multimodal Bitransformers for Classifying Images and Text](https://arxiv.org/pdf/1909.02950.pdf) by Douwe Kiela, Suvrat Bhooshan, Hamed Firooz, Davide Testuggine.
15. **[FlauBERT](https://huggingface.co/transformers/model_doc/flaubert.html)** (from CNRS) released with the paper [FlauBERT: Unsupervised Language Model Pre-training for French](https://arxiv.org/abs/1912.05372) by Hang Le, Loïc Vial, Jibril Frej, Vincent Segonne, Maximin Coavoux, Benjamin Lecouteux, Alexandre Allauzen, Benoît Crabbé, Laurent Besacier, Didier Schwab.
16. **[BART](https://huggingface.co/transformers/model_doc/bart.html)** (from Facebook) released with the paper [BART: Denoising Sequence-to-Sequence Pre-training for Natural Language Generation, Translation, and Comprehension](https://arxiv.org/pdf/1910.13461.pdf) by Mike Lewis, Yinhan Liu, Naman Goyal, Marjan Ghazvininejad, Abdelrahman Mohamed, Omer Levy, Ves Stoyanov and Luke Zettlemoyer.
17. **[ELECTRA](https://huggingface.co/transformers/model_doc/electra.html)** (from Google Research/Stanford University) released with the paper [ELECTRA: Pre-training text encoders as discriminators rather than generators](https://arxiv.org/abs/2003.10555) by Kevin Clark, Minh-Thang Luong, Quoc V. Le, Christopher D. Manning.
18. **[DialoGPT](https://huggingface.co/transformers/model_doc/dialogpt.html)** (from Microsoft Research) released with the paper [DialoGPT: Large-Scale Generative Pre-training for Conversational Response Generation](https://arxiv.org/abs/1911.00536) by Yizhe Zhang, Siqi Sun, Michel Galley, Yen-Chun Chen, Chris Brockett, Xiang Gao, Jianfeng Gao, Jingjing Liu, Bill Dolan.
19. **[Reformer](https://huggingface.co/transformers/model_doc/reformer.html)** (from Google Research) released with the paper [Reformer: The Efficient Transformer](https://arxiv.org/abs/2001.04451) by Nikita Kitaev, Łukasz Kaiser, Anselm Levskaya.
20. **[MarianMT](https://huggingface.co/transformers/model_doc/marian.html)** Machine translation models trained using [OPUS](http://opus.nlpl.eu/) data by Jörg Tiedemann. The [Marian Framework](https://marian-nmt.github.io/) is being developed by the Microsoft Translator Team.
21. **[Longformer](https://huggingface.co/transformers/model_doc/longformer.html)** (from AllenAI) released with the paper [Longformer: The Long-Document Transformer](https://arxiv.org/abs/2004.05150) by Iz Beltagy, Matthew E. Peters, Arman Cohan.
22. **[DPR](https://github.com/facebookresearch/DPR)** (from Facebook) released with the paper [Dense Passage Retrieval
for Open-Domain Question Answering](https://arxiv.org/abs/2004.04906) by Vladimir Karpukhin, Barlas Oğuz, Sewon
Min, Patrick Lewis, Ledell Wu, Sergey Edunov, Danqi Chen, and Wen-tau Yih.
23. **[Pegasus](https://github.com/google-research/pegasus)** (from Google) released with the paper [PEGASUS: Pre-training with Extracted Gap-sentences for Abstractive Summarization](https://arxiv.org/abs/1912.08777)> by Jingqing Zhang, Yao Zhao, Mohammad Saleh and Peter J. Liu.
24. **[MBart](https://github.com/pytorch/fairseq/tree/master/examples/mbart)** (from Facebook) released with the paper  [Multilingual Denoising Pre-training for Neural Machine Translation](https://arxiv.org/abs/2001.08210) by Yinhan Liu, Jiatao Gu, Naman Goyal, Xian Li, Sergey Edunov, Marjan Ghazvininejad, Mike Lewis, Luke Zettlemoyer.  
25. **[LXMERT](https://github.com/airsplay/lxmert)** (from UNC Chapel Hill) released with the paper [LXMERT: Learning Cross-Modality Encoder Representations from Transformers for Open-Domain Question Answering](https://arxiv.org/abs/1908.07490) by Hao Tan and Mohit Bansal.
26. **[Funnel Transformer](https://github.com/laiguokun/Funnel-Transformer)** (from CMU/Google Brain) released with the paper [Funnel-Transformer: Filtering out Sequential Redundancy for Efficient Language Processing](https://arxiv.org/abs/2006.03236) by Zihang Dai, Guokun Lai, Yiming Yang, Quoc V. Le.
27. **[LayoutLM](https://github.com/microsoft/unilm/tree/master/layoutlm)** (from Microsoft Research Asia) released with the paper [LayoutLM: Pre-training of Text and Layout for Document Image Understanding](https://arxiv.org/abs/1912.13318) by Yiheng Xu, Minghao Li, Lei Cui, Shaohan Huang, Furu Wei, Ming Zhou.
28. **[Other community models](https://huggingface.co/models)**, contributed by the [community](https://huggingface.co/users).
29. Want to contribute a new model? We have added a **detailed guide and templates** to guide you in the process of adding a new model. You can find them in the [`templates`](./templates) folder of the repository. Be sure to check the [contributing guidelines](./CONTRIBUTING.md) and contact the maintainers or open an issue to collect feedbacks before starting your PR.

These implementations have been tested on several datasets (see the example scripts) and should match the performances of the original implementations. You can find more details on the performances in the Examples section of the [documentation](https://huggingface.co/transformers/examples.html).


## Learn more

| Section | Description |
|-|-|
| [Documentation](https://huggingface.co/transformers/) | Full API documentation and tutorials |
| [Task summary](https://huggingface.co/transformers/task_summary.html) | Tasks supported by 🤗 Transformers |
| [Preprocessing tutorial](https://huggingface.co/transformers/preprocessing.html) | Using the `Tokenizer` class to prepare data for the models |
| [Training and fine-tuning](https://huggingface.co/transformers/training.html) | Using the models provided by 🤗 Transformers in a PyTorch/TensorFlow training loop and the `Trainer` API |
| [Quick tour: Fine-tuning/usage scripts](https://github.com/huggingface/transformers/tree/master/examples) | Example scripts for fine-tuning models on a wide range of tasks |
| [Model sharing and uploading](https://huggingface.co/transformers/model_sharing.html) | Upload and share your fine-tuned models with the community |
| [Migration](https://huggingface.co/transformers/migration.html) | Migrate to 🤗 Transformers from `pytorch-transformers` or `pytorch-pretrained-bert` |

## Citation

We now have a [paper](https://arxiv.org/abs/1910.03771) you can cite for the 🤗 Transformers library:
```bibtex
@article{Wolf2019HuggingFacesTS,
  title={HuggingFace's Transformers: State-of-the-art Natural Language Processing},
  author={Thomas Wolf and Lysandre Debut and Victor Sanh and Julien Chaumond and Clement Delangue and Anthony Moi and Pierric Cistac and Tim Rault and Rémi Louf and Morgan Funtowicz and Joe Davison and Sam Shleifer and Patrick von Platen and Clara Ma and Yacine Jernite and Julien Plu and Canwen Xu and Teven Le Scao and Sylvain Gugger and Mariama Drame and Quentin Lhoest and Alexander M. Rush},
  journal={ArXiv},
  year={2019},
  volume={abs/1910.03771}
>>>>>>> 1ba08dc2
}
```<|MERGE_RESOLUTION|>--- conflicted
+++ resolved
@@ -1,28 +1,5 @@
 <p align="center">
-<<<<<<< HEAD
 <img style="vertical-align:middle" src="https://raw.githubusercontent.com/Adapter-Hub/adapter-transformers/master/adapter_docs/logo.png" />
-=======
-    <br>
-    <img src="https://raw.githubusercontent.com/huggingface/transformers/master/docs/source/imgs/transformers_logo_name.png" width="400"/>
-    <br>
-<p>
-<p align="center">
-    <a href="https://circleci.com/gh/huggingface/transformers">
-        <img alt="Build" src="https://img.shields.io/circleci/build/github/huggingface/transformers/master">
-    </a>
-    <a href="https://github.com/huggingface/transformers/blob/master/LICENSE">
-        <img alt="GitHub" src="https://img.shields.io/github/license/huggingface/transformers.svg?color=blue">
-    </a>
-    <a href="https://huggingface.co/transformers/index.html">
-        <img alt="Documentation" src="https://img.shields.io/website/http/huggingface.co/transformers/index.html.svg?down_color=red&down_message=offline&up_message=online">
-    </a>
-    <a href="https://github.com/huggingface/transformers/releases">
-        <img alt="GitHub release" src="https://img.shields.io/github/release/huggingface/transformers.svg">
-    </a>
-    <a href="https://github.com/huggingface/transformers/blob/master/CODE_OF_CONDUCT.md">
-        <img alt="Contributor Covenant" src="https://img.shields.io/badge/Contributor%20Covenant-v2.0%20adopted-ff69b4.svg">
-    </a>
->>>>>>> 1ba08dc2
 </p>
 <h1 align="center">
 <span>adapter-transformers</span>
@@ -32,7 +9,6 @@
 A friendly fork of HuggingFace's <i>Transformers</i>, adding Adapters to PyTorch language models
 </h3>
 
-<<<<<<< HEAD
 ![Tests](https://github.com/Adapter-Hub/adapter-transformers/workflows/Tests/badge.svg)
 [![GitHub](https://img.shields.io/github/license/adapter-hub/adapter-transformers.svg?color=blue)](https://github.com/adapter-hub/adapter-transformers/blob/master/LICENSE)
 ![PyPI](https://img.shields.io/pypi/v/adapter-transformers)
@@ -40,35 +16,9 @@
 `adapter-transformers` is an extension of [HuggingFace's Transformers](https://github.com/huggingface/transformers) library, integrating adapters into state-of-the-art language models by incorporating **[AdapterHub](https://adapterhub.ml)**, a central repository for pre-trained adapter modules.
 
 This library can be used as a drop-in replacement for HuggingFace Transformers and regularly synchronizes new upstream changes.
-=======
-🤗 Transformers provides thousands of pretrained models to perform tasks on texts such as classification, information extraction, question answering, summarization, translation, text generation, etc in 100+ languages. Its aim is to make cutting-edge NLP easier to use for everyone. 
-
-🤗 Transformers provides APIs to quickly download and use those pretrained models on a given text, fine-tune them on your own datasets then share them with the community on our [model hub](https://huggingface.co/models). At the same time, each python module defining an architecture can be used as a standalone and modified to enable quick research experiments. 
-
-🤗 Transformers is backed by the two most popular deep learning libraries, [PyTorch](https://pytorch.org/) and [TensorFlow](https://www.tensorflow.org/), with a seamless integration between them, allowing you to train your models with one then load it for inference with the other.
-
-### Recent contributors
-[![](https://sourcerer.io/fame/clmnt/huggingface/transformers/images/0)](https://sourcerer.io/fame/clmnt/huggingface/transformers/links/0)[![](https://sourcerer.io/fame/clmnt/huggingface/transformers/images/1)](https://sourcerer.io/fame/clmnt/huggingface/transformers/links/1)[![](https://sourcerer.io/fame/clmnt/huggingface/transformers/images/2)](https://sourcerer.io/fame/clmnt/huggingface/transformers/links/2)[![](https://sourcerer.io/fame/clmnt/huggingface/transformers/images/3)](https://sourcerer.io/fame/clmnt/huggingface/transformers/links/3)[![](https://sourcerer.io/fame/clmnt/huggingface/transformers/images/4)](https://sourcerer.io/fame/clmnt/huggingface/transformers/links/4)[![](https://sourcerer.io/fame/clmnt/huggingface/transformers/images/5)](https://sourcerer.io/fame/clmnt/huggingface/transformers/links/5)[![](https://sourcerer.io/fame/clmnt/huggingface/transformers/images/6)](https://sourcerer.io/fame/clmnt/huggingface/transformers/links/6)[![](https://sourcerer.io/fame/clmnt/huggingface/transformers/images/7)](https://sourcerer.io/fame/clmnt/huggingface/transformers/links/7)
-
-## Online demos
-
-You can test most of our models directly on their pages from the [model hub](https://huggingface.co/models). We also offer an [inference API](https://huggingface.co/pricing) to use those models.
-
-Here are a few examples: 
-- [Masked word completion with BERT](https://huggingface.co/bert-base-uncased?text=Paris+is+the+%5BMASK%5D+of+France)
-- [Name Entity Recognition with Electra](https://huggingface.co/dbmdz/electra-large-discriminator-finetuned-conll03-english?text=My+name+is+Sarah+and+I+live+in+London+city)
-- [Text generation with GPT-2](https://huggingface.co/gpt2?text=A+long+time+ago%2C+)
-- [Natural Langugage Inference with RoBERTa](https://huggingface.co/roberta-large-mnli?text=The+dog+was+lost.+Nobody+lost+any+animal)
-- [Summarization with BART](https://huggingface.co/facebook/bart-large-cnn?text=The+tower+is+324+metres+%281%2C063+ft%29+tall%2C+about+the+same+height+as+an+81-storey+building%2C+and+the+tallest+structure+in+Paris.+Its+base+is+square%2C+measuring+125+metres+%28410+ft%29+on+each+side.+During+its+construction%2C+the+Eiffel+Tower+surpassed+the+Washington+Monument+to+become+the+tallest+man-made+structure+in+the+world%2C+a+title+it+held+for+41+years+until+the+Chrysler+Building+in+New+York+City+was+finished+in+1930.+It+was+the+first+structure+to+reach+a+height+of+300+metres.+Due+to+the+addition+of+a+broadcasting+aerial+at+the+top+of+the+tower+in+1957%2C+it+is+now+taller+than+the+Chrysler+Building+by+5.2+metres+%2817+ft%29.+Excluding+transmitters%2C+the+Eiffel+Tower+is+the+second+tallest+free-standing+structure+in+France+after+the+Millau+Viaduct)
-- [Question answering with DistilBERT](https://huggingface.co/distilbert-base-uncased-distilled-squad?text=Which+name+is+also+used+to+describe+the+Amazon+rainforest+in+English%3F&context=The+Amazon+rainforest+%28Portuguese%3A+Floresta+Amaz%C3%B4nica+or+Amaz%C3%B4nia%3B+Spanish%3A+Selva+Amaz%C3%B3nica%2C+Amazon%C3%ADa+or+usually+Amazonia%3B+French%3A+For%C3%AAt+amazonienne%3B+Dutch%3A+Amazoneregenwoud%29%2C+also+known+in+English+as+Amazonia+or+the+Amazon+Jungle%2C+is+a+moist+broadleaf+forest+that+covers+most+of+the+Amazon+basin+of+South+America.+This+basin+encompasses+7%2C000%2C000+square+kilometres+%282%2C700%2C000+sq+mi%29%2C+of+which+5%2C500%2C000+square+kilometres+%282%2C100%2C000+sq+mi%29+are+covered+by+the+rainforest.+This+region+includes+territory+belonging+to+nine+nations.+The+majority+of+the+forest+is+contained+within+Brazil%2C+with+60%25+of+the+rainforest%2C+followed+by+Peru+with+13%25%2C+Colombia+with+10%25%2C+and+with+minor+amounts+in+Venezuela%2C+Ecuador%2C+Bolivia%2C+Guyana%2C+Suriname+and+French+Guiana.+States+or+departments+in+four+nations+contain+%22Amazonas%22+in+their+names.+The+Amazon+represents+over+half+of+the+planet%27s+remaining+rainforests%2C+and+comprises+the+largest+and+most+biodiverse+tract+of+tropical+rainforest+in+the+world%2C+with+an+estimated+390+billion+individual+trees+divided+into+16%2C000+species)
-- [Translation with T5](https://huggingface.co/t5-base?text=My+name+is+Wolfgang+and+I+live+in+Berlin)
-
-**[Write With Transformer](https://transformer.huggingface.co)**, built by the Hugging Face team, is the official demo of this repo’s text generation capabilities.
->>>>>>> 1ba08dc2
 
 ## Quick tour
 
-<<<<<<< HEAD
 _adapter-transformers_ currently supports **Python 3.6+** and **PyTorch 1.1.0+**.
 After [installing PyTorch](https://pytorch.org/get-started/locally/), you can install _adapter-transformers_ from PyPI ...
 
@@ -113,171 +63,5 @@
     journal={arXiv preprint},
     year={2020},
     url={https://arxiv.org/abs/2007.07779}
-=======
-To immediately use a model on a given text, we provide the `pipeline` API. Pipelines group together a pretrained model with the preprocessing that was used during that model training. Here is how to quickly use a pipeline to classify positive versus negative texts 
-
-```python
->>> from transformers import pipeline
-
-# Allocate a pipeline for sentiment-analysis
->>> classifier = pipeline('sentiment-analysis')
->>> classifier('We are very happy to include pipeline into the transformers repository.')
-[{'label': 'POSITIVE', 'score': 0.9978193640708923}]
-```
-
-The second line of code downloads and caches the pretrained model used by the pipeline, the third line evaluates it on the given text. Here the answer is "positive" with a confidence of 99.8%. 
-
-This is another example of pipeline used for that can extract question answers from some context:
-
-``` python
->>> from transformers import pipeline
-
-# Allocate a pipeline for question-answering
->>> question_answerer = pipeline('question-answering')
->>> question_answerer({
-...     'question': 'What is the name of the repository ?',
-...     'context': 'Pipeline have been included in the huggingface/transformers repository'
-... })
-{'score': 0.5135612454720828, 'start': 35, 'end': 59, 'answer': 'huggingface/transformers'}
-
-```
-
-On top of the answer, the pretrained model used here returned its confidence score, along with the start position and its end position in the tokenized sentence. You can learn more about the tasks supported by the `pipeline` API in [this tutorial](https://huggingface.co/transformers/task_summary.html).
-
-To download and use any of the pretrained models on your given task, you just need to use those three lines of codes (PyTorch verison):
-```python
->>> from transformers import AutoTokenizer, AutoModel
-
->>> tokenizer = AutoTokenizer.from_pretrained("bert-base-uncased")
->>> model = AutoModel.from_pretrained("bert-base-uncased")
-
->>> inputs = tokenizer("Hello world!", return_tensors="pt")
->>> outputs = model(**inputs)
-```
-or for TensorFlow:
-```python
->>> from transformers import AutoTokenizer, TFAutoModel
-
->>> tokenizer = AutoTokenizer.from_pretrained("bert-base-uncased")
->>> model = TFAutoModel.from_pretrained("bert-base-uncased")
-
->>> inputs = tokenizer("Hello world!", return_tensors="tf")
->>> outputs = model(**inputs)
-```
-
-The tokenizer is responsible for all the preprocessing the pretrained model expects, and can be called directly on one (or list) of texts (as we can see on the fourth line of both code examples). It will output a dictionary you can directly pass to your model (which is done on the fifth line).
-
-The model itself is a regular [Pytorch `nn.Module`](https://pytorch.org/docs/stable/nn.html#torch.nn.Module) or a [TensorFlow `tf.keras.Model`](https://www.tensorflow.org/api_docs/python/tf/keras/Model) (depending on your backend) which you can use normally. For instance, [this tutorial](https://huggingface.co/transformers/training.html) explains how to integrate such a model in classic PyTorch or TensorFlow training loop, or how to use our `Trainer` API to quickly fine-tune the on a new dataset.
-
-## Why should I use transformers?
-
-1. Easy-to-use state-of-the-art models:
-    - High performance on NLU and NLG tasks.
-    - Low barrier to entry for educators and practitioners.
-    - Few user-facing abastractions with just three classes to learn.
-    - A unified API for using all our pretrained models.
-
-1. Lower compute costs, smaller carbon footprint:
-    - Researchers can share trained models instead of always retraining.
-    - Practitioners can reduce compute time and production costs.
-    - Dozens of architectures with over 2,000 pretrained models, some in more than 100 languages.
-
-1. Choose the right framework for every part of a model's lifetime:
-    - Train state-of-the-art models in 3 lines of code.
-    - Move a single model between TF2.0/PyTorch frameworks at will.
-    - Seamlessly pick the right framework for training, evaluation, production.
-
-1. Easily customize a model or an example to your needs:
-    - Examples for each architecture to reproduce the results by the official authors of said architecture.
-    - Expose the models internal as consistently as possible.
-    - Model files can be used independently of the library for quick experiments. 
-
-## Why shouldn't I use transformers?
-
-- This library is not a modular toolbox of building blocks for neural nets. The code in the model files is not refactored with additional abstractions on purpose, so that researchers can quickly iterate on each of the models without diving in additional abstractions/files.
-- The training API is not intended to work on any model but is optimized to work with the models provided by the library. For generic machine learning loops, you should use another library.
-- While we strive to present as many use cases as possible, the scripts in our [examples folder](https://github.com/huggingface/transformers/tree/master/examples) are just that: examples. It is expected that they won't work out-of-the box on your specific problem and that you will be required to change a few lines of code to adapt them to your needs.
-
-## Installation
-
-This repository is tested on Python 3.6+, PyTorch 1.0.0+ (PyTorch 1.3.1+ for [examples](https://github.com/huggingface/transformers/tree/master/examples)) and TensorFlow 2.0.
-
-You should install 🤗 Transformers in a [virtual environment](https://docs.python.org/3/library/venv.html). If you're unfamiliar with Python virtual environments, check out the [user guide](https://packaging.python.org/guides/installing-using-pip-and-virtual-environments/).
-
-First, create a virtual environment with the version of Python you're going to use and activate it.
-
-Then, you will need to install one of, or both, TensorFlow 2.0 and PyTorch.
-Please refer to [TensorFlow installation page](https://www.tensorflow.org/install/pip#tensorflow-2.0-rc-is-available) and/or [PyTorch installation page](https://pytorch.org/get-started/locally/#start-locally) regarding the specific install command for your platform.
-
-When TensorFlow 2.0 and/or PyTorch has been installed, 🤗 Transformers can be installed using pip as follows:
-
-```bash
-pip install transformers
-```
-
-If you'd like to play with the examples, you must [install the library from source](https://huggingface.co/transformers/installation.html#installing-from-source).
-
-## Models architectures
-
-🤗 Transformers currently provides the following architectures (see [here](https://huggingface.co/transformers/model_summary.html) for a high-level summary of each them):
-
-1. **[BERT](https://huggingface.co/transformers/model_doc/bert.html)** (from Google) released with the paper [BERT: Pre-training of Deep Bidirectional Transformers for Language Understanding](https://arxiv.org/abs/1810.04805) by Jacob Devlin, Ming-Wei Chang, Kenton Lee and Kristina Toutanova.
-2. **[GPT](https://huggingface.co/transformers/model_doc/gpt.html)** (from OpenAI) released with the paper [Improving Language Understanding by Generative Pre-Training](https://blog.openai.com/language-unsupervised/) by Alec Radford, Karthik Narasimhan, Tim Salimans and Ilya Sutskever.
-3. **[GPT-2](https://huggingface.co/transformers/model_doc/gpt2.html)** (from OpenAI) released with the paper [Language Models are Unsupervised Multitask Learners](https://blog.openai.com/better-language-models/) by Alec Radford*, Jeffrey Wu*, Rewon Child, David Luan, Dario Amodei** and Ilya Sutskever**.
-4. **[Transformer-XL](https://huggingface.co/transformers/model_doc/transformerxl.html)** (from Google/CMU) released with the paper [Transformer-XL: Attentive Language Models Beyond a Fixed-Length Context](https://arxiv.org/abs/1901.02860) by Zihang Dai*, Zhilin Yang*, Yiming Yang, Jaime Carbonell, Quoc V. Le, Ruslan Salakhutdinov.
-5. **[XLNet](https://huggingface.co/transformers/model_doc/xlnet.html)** (from Google/CMU) released with the paper [​XLNet: Generalized Autoregressive Pretraining for Language Understanding](https://arxiv.org/abs/1906.08237) by Zhilin Yang*, Zihang Dai*, Yiming Yang, Jaime Carbonell, Ruslan Salakhutdinov, Quoc V. Le.
-6. **[XLM](https://huggingface.co/transformers/model_doc/xlm.html)** (from Facebook) released together with the paper [Cross-lingual Language Model Pretraining](https://arxiv.org/abs/1901.07291) by Guillaume Lample and Alexis Conneau.
-7. **[RoBERTa](https://huggingface.co/transformers/model_doc/roberta.html)** (from Facebook), released together with the paper a [Robustly Optimized BERT Pretraining Approach](https://arxiv.org/abs/1907.11692) by Yinhan Liu, Myle Ott, Naman Goyal, Jingfei Du, Mandar Joshi, Danqi Chen, Omer Levy, Mike Lewis, Luke Zettlemoyer, Veselin Stoyanov.
-8. **[DistilBERT](https://huggingface.co/transformers/model_doc/distilbert.html)** (from HuggingFace), released together with the paper [DistilBERT, a distilled version of BERT: smaller, faster, cheaper and lighter](https://arxiv.org/abs/1910.01108) by Victor Sanh, Lysandre Debut and Thomas Wolf. The same method has been applied to compress GPT2 into [DistilGPT2](https://github.com/huggingface/transformers/tree/master/examples/distillation), RoBERTa into [DistilRoBERTa](https://github.com/huggingface/transformers/tree/master/examples/distillation), Multilingual BERT into [DistilmBERT](https://github.com/huggingface/transformers/tree/master/examples/distillation) and a German version of DistilBERT.
-9. **[CTRL](https://huggingface.co/transformers/model_doc/ctrl.html)** (from Salesforce) released with the paper [CTRL: A Conditional Transformer Language Model for Controllable Generation](https://arxiv.org/abs/1909.05858) by Nitish Shirish Keskar*, Bryan McCann*, Lav R. Varshney, Caiming Xiong and Richard Socher.
-10. **[CamemBERT](https://huggingface.co/transformers/model_doc/camembert.html)** (from Inria/Facebook/Sorbonne) released with the paper [CamemBERT: a Tasty French Language Model](https://arxiv.org/abs/1911.03894) by Louis Martin*, Benjamin Muller*, Pedro Javier Ortiz Suárez*, Yoann Dupont, Laurent Romary, Éric Villemonte de la Clergerie, Djamé Seddah and Benoît Sagot.
-11. **[ALBERT](https://huggingface.co/transformers/model_doc/albert.html)** (from Google Research and the Toyota Technological Institute at Chicago) released with the paper [ALBERT: A Lite BERT for Self-supervised Learning of Language Representations](https://arxiv.org/abs/1909.11942), by Zhenzhong Lan, Mingda Chen, Sebastian Goodman, Kevin Gimpel, Piyush Sharma, Radu Soricut.
-12. **[T5](https://huggingface.co/transformers/model_doc/t5.html)** (from Google AI) released with the paper [Exploring the Limits of Transfer Learning with a Unified Text-to-Text Transformer](https://arxiv.org/abs/1910.10683) by Colin Raffel and Noam Shazeer and Adam Roberts and Katherine Lee and Sharan Narang and Michael Matena and Yanqi Zhou and Wei Li and Peter J. Liu.
-13. **[XLM-RoBERTa](https://huggingface.co/transformers/model_doc/xlmroberta.html)** (from Facebook AI), released together with the paper [Unsupervised Cross-lingual Representation Learning at Scale](https://arxiv.org/abs/1911.02116) by Alexis Conneau*, Kartikay Khandelwal*, Naman Goyal, Vishrav Chaudhary, Guillaume Wenzek, Francisco Guzmán, Edouard Grave, Myle Ott, Luke Zettlemoyer and Veselin Stoyanov.
-14. **[MMBT](https://github.com/facebookresearch/mmbt/)** (from Facebook), released together with the paper a [Supervised Multimodal Bitransformers for Classifying Images and Text](https://arxiv.org/pdf/1909.02950.pdf) by Douwe Kiela, Suvrat Bhooshan, Hamed Firooz, Davide Testuggine.
-15. **[FlauBERT](https://huggingface.co/transformers/model_doc/flaubert.html)** (from CNRS) released with the paper [FlauBERT: Unsupervised Language Model Pre-training for French](https://arxiv.org/abs/1912.05372) by Hang Le, Loïc Vial, Jibril Frej, Vincent Segonne, Maximin Coavoux, Benjamin Lecouteux, Alexandre Allauzen, Benoît Crabbé, Laurent Besacier, Didier Schwab.
-16. **[BART](https://huggingface.co/transformers/model_doc/bart.html)** (from Facebook) released with the paper [BART: Denoising Sequence-to-Sequence Pre-training for Natural Language Generation, Translation, and Comprehension](https://arxiv.org/pdf/1910.13461.pdf) by Mike Lewis, Yinhan Liu, Naman Goyal, Marjan Ghazvininejad, Abdelrahman Mohamed, Omer Levy, Ves Stoyanov and Luke Zettlemoyer.
-17. **[ELECTRA](https://huggingface.co/transformers/model_doc/electra.html)** (from Google Research/Stanford University) released with the paper [ELECTRA: Pre-training text encoders as discriminators rather than generators](https://arxiv.org/abs/2003.10555) by Kevin Clark, Minh-Thang Luong, Quoc V. Le, Christopher D. Manning.
-18. **[DialoGPT](https://huggingface.co/transformers/model_doc/dialogpt.html)** (from Microsoft Research) released with the paper [DialoGPT: Large-Scale Generative Pre-training for Conversational Response Generation](https://arxiv.org/abs/1911.00536) by Yizhe Zhang, Siqi Sun, Michel Galley, Yen-Chun Chen, Chris Brockett, Xiang Gao, Jianfeng Gao, Jingjing Liu, Bill Dolan.
-19. **[Reformer](https://huggingface.co/transformers/model_doc/reformer.html)** (from Google Research) released with the paper [Reformer: The Efficient Transformer](https://arxiv.org/abs/2001.04451) by Nikita Kitaev, Łukasz Kaiser, Anselm Levskaya.
-20. **[MarianMT](https://huggingface.co/transformers/model_doc/marian.html)** Machine translation models trained using [OPUS](http://opus.nlpl.eu/) data by Jörg Tiedemann. The [Marian Framework](https://marian-nmt.github.io/) is being developed by the Microsoft Translator Team.
-21. **[Longformer](https://huggingface.co/transformers/model_doc/longformer.html)** (from AllenAI) released with the paper [Longformer: The Long-Document Transformer](https://arxiv.org/abs/2004.05150) by Iz Beltagy, Matthew E. Peters, Arman Cohan.
-22. **[DPR](https://github.com/facebookresearch/DPR)** (from Facebook) released with the paper [Dense Passage Retrieval
-for Open-Domain Question Answering](https://arxiv.org/abs/2004.04906) by Vladimir Karpukhin, Barlas Oğuz, Sewon
-Min, Patrick Lewis, Ledell Wu, Sergey Edunov, Danqi Chen, and Wen-tau Yih.
-23. **[Pegasus](https://github.com/google-research/pegasus)** (from Google) released with the paper [PEGASUS: Pre-training with Extracted Gap-sentences for Abstractive Summarization](https://arxiv.org/abs/1912.08777)> by Jingqing Zhang, Yao Zhao, Mohammad Saleh and Peter J. Liu.
-24. **[MBart](https://github.com/pytorch/fairseq/tree/master/examples/mbart)** (from Facebook) released with the paper  [Multilingual Denoising Pre-training for Neural Machine Translation](https://arxiv.org/abs/2001.08210) by Yinhan Liu, Jiatao Gu, Naman Goyal, Xian Li, Sergey Edunov, Marjan Ghazvininejad, Mike Lewis, Luke Zettlemoyer.  
-25. **[LXMERT](https://github.com/airsplay/lxmert)** (from UNC Chapel Hill) released with the paper [LXMERT: Learning Cross-Modality Encoder Representations from Transformers for Open-Domain Question Answering](https://arxiv.org/abs/1908.07490) by Hao Tan and Mohit Bansal.
-26. **[Funnel Transformer](https://github.com/laiguokun/Funnel-Transformer)** (from CMU/Google Brain) released with the paper [Funnel-Transformer: Filtering out Sequential Redundancy for Efficient Language Processing](https://arxiv.org/abs/2006.03236) by Zihang Dai, Guokun Lai, Yiming Yang, Quoc V. Le.
-27. **[LayoutLM](https://github.com/microsoft/unilm/tree/master/layoutlm)** (from Microsoft Research Asia) released with the paper [LayoutLM: Pre-training of Text and Layout for Document Image Understanding](https://arxiv.org/abs/1912.13318) by Yiheng Xu, Minghao Li, Lei Cui, Shaohan Huang, Furu Wei, Ming Zhou.
-28. **[Other community models](https://huggingface.co/models)**, contributed by the [community](https://huggingface.co/users).
-29. Want to contribute a new model? We have added a **detailed guide and templates** to guide you in the process of adding a new model. You can find them in the [`templates`](./templates) folder of the repository. Be sure to check the [contributing guidelines](./CONTRIBUTING.md) and contact the maintainers or open an issue to collect feedbacks before starting your PR.
-
-These implementations have been tested on several datasets (see the example scripts) and should match the performances of the original implementations. You can find more details on the performances in the Examples section of the [documentation](https://huggingface.co/transformers/examples.html).
-
-
-## Learn more
-
-| Section | Description |
-|-|-|
-| [Documentation](https://huggingface.co/transformers/) | Full API documentation and tutorials |
-| [Task summary](https://huggingface.co/transformers/task_summary.html) | Tasks supported by 🤗 Transformers |
-| [Preprocessing tutorial](https://huggingface.co/transformers/preprocessing.html) | Using the `Tokenizer` class to prepare data for the models |
-| [Training and fine-tuning](https://huggingface.co/transformers/training.html) | Using the models provided by 🤗 Transformers in a PyTorch/TensorFlow training loop and the `Trainer` API |
-| [Quick tour: Fine-tuning/usage scripts](https://github.com/huggingface/transformers/tree/master/examples) | Example scripts for fine-tuning models on a wide range of tasks |
-| [Model sharing and uploading](https://huggingface.co/transformers/model_sharing.html) | Upload and share your fine-tuned models with the community |
-| [Migration](https://huggingface.co/transformers/migration.html) | Migrate to 🤗 Transformers from `pytorch-transformers` or `pytorch-pretrained-bert` |
-
-## Citation
-
-We now have a [paper](https://arxiv.org/abs/1910.03771) you can cite for the 🤗 Transformers library:
-```bibtex
-@article{Wolf2019HuggingFacesTS,
-  title={HuggingFace's Transformers: State-of-the-art Natural Language Processing},
-  author={Thomas Wolf and Lysandre Debut and Victor Sanh and Julien Chaumond and Clement Delangue and Anthony Moi and Pierric Cistac and Tim Rault and Rémi Louf and Morgan Funtowicz and Joe Davison and Sam Shleifer and Patrick von Platen and Clara Ma and Yacine Jernite and Julien Plu and Canwen Xu and Teven Le Scao and Sylvain Gugger and Mariama Drame and Quentin Lhoest and Alexander M. Rush},
-  journal={ArXiv},
-  year={2019},
-  volume={abs/1910.03771}
->>>>>>> 1ba08dc2
 }
 ```