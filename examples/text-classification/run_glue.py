# coding=utf-8
# Copyright 2020 The HuggingFace Inc. team. All rights reserved.
#
# Licensed under the Apache License, Version 2.0 (the "License");
# you may not use this file except in compliance with the License.
# You may obtain a copy of the License at
#
#     http://www.apache.org/licenses/LICENSE-2.0
#
# Unless required by applicable law or agreed to in writing, software
# distributed under the License is distributed on an "AS IS" BASIS,
# WITHOUT WARRANTIES OR CONDITIONS OF ANY KIND, either express or implied.
# See the License for the specific language governing permissions and
# limitations under the License.
""" Finetuning the library models for sequence classification on GLUE."""
# You can also adapt this script on your own text classification task. Pointers for this are left as comments.

import logging
import os
import random
import sys
from dataclasses import dataclass, field
from typing import Optional

import numpy as np
from datasets import load_dataset, load_metric

import transformers
from transformers import (
    AdapterConfig,
    AdapterType,
    AutoConfig,
    AutoModelForSequenceClassification,
    AutoTokenizer,
    DataCollatorWithPadding,
    EvalPrediction,
    HfArgumentParser,
    MultiLingAdapterArguments,
    PretrainedConfig,
    Trainer,
    TrainingArguments,
    default_data_collator,
    set_seed,
)
from transformers.trainer_utils import get_last_checkpoint, is_main_process


task_to_keys = {
    "cola": ("sentence", None),
    "mnli": ("premise", "hypothesis"),
    "mrpc": ("sentence1", "sentence2"),
    "qnli": ("question", "sentence"),
    "qqp": ("question1", "question2"),
    "rte": ("sentence1", "sentence2"),
    "sst2": ("sentence", None),
    "stsb": ("sentence1", "sentence2"),
    "wnli": ("sentence1", "sentence2"),
}

logger = logging.getLogger(__name__)


@dataclass
class DataTrainingArguments:
    """
    Arguments pertaining to what data we are going to input our model for training and eval.

    Using `HfArgumentParser` we can turn this class
    into argparse arguments to be able to specify them on
    the command line.
    """

    task_name: Optional[str] = field(
        default=None,
        metadata={"help": "The name of the task to train on: " + ", ".join(task_to_keys.keys())},
    )
    max_seq_length: int = field(
        default=128,
        metadata={
            "help": "The maximum total input sequence length after tokenization. Sequences longer "
            "than this will be truncated, sequences shorter will be padded."
        },
    )
    overwrite_cache: bool = field(
        default=False, metadata={"help": "Overwrite the cached preprocessed datasets or not."}
    )
    pad_to_max_length: bool = field(
        default=True,
        metadata={
            "help": "Whether to pad all samples to `max_seq_length`. "
            "If False, will pad the samples dynamically when batching to the maximum length in the batch."
        },
    )
    train_file: Optional[str] = field(
        default=None, metadata={"help": "A csv or a json file containing the training data."}
    )
    validation_file: Optional[str] = field(
        default=None, metadata={"help": "A csv or a json file containing the validation data."}
    )
    test_file: Optional[str] = field(default=None, metadata={"help": "A csv or a json file containing the test data."})

    def __post_init__(self):
        if self.task_name is not None:
            self.task_name = self.task_name.lower()
            if self.task_name not in task_to_keys.keys():
                raise ValueError("Unknown task, you should pick one in " + ",".join(task_to_keys.keys()))
        elif self.train_file is None or self.validation_file is None:
            raise ValueError("Need either a GLUE task or a training/validation file.")
        else:
            train_extension = self.train_file.split(".")[-1]
            assert train_extension in ["csv", "json"], "`train_file` should be a csv or a json file."
            validation_extension = self.validation_file.split(".")[-1]
            assert (
                validation_extension == train_extension
            ), "`validation_file` should have the same extension (csv or json) as `train_file`."


@dataclass
class ModelArguments:
    """
    Arguments pertaining to which model/config/tokenizer we are going to fine-tune from.
    """

    model_name_or_path: str = field(
        metadata={"help": "Path to pretrained model or model identifier from huggingface.co/models"}
    )
    config_name: Optional[str] = field(
        default=None, metadata={"help": "Pretrained config name or path if not the same as model_name"}
    )
    tokenizer_name: Optional[str] = field(
        default=None, metadata={"help": "Pretrained tokenizer name or path if not the same as model_name"}
    )
    cache_dir: Optional[str] = field(
        default=None,
        metadata={"help": "Where do you want to store the pretrained models downloaded from huggingface.co"},
    )
    use_fast_tokenizer: bool = field(
        default=True,
        metadata={"help": "Whether to use one of the fast tokenizer (backed by the tokenizers library) or not."},
    )
    model_revision: str = field(
        default="main",
        metadata={"help": "The specific model version to use (can be a branch name, tag name or commit id)."},
    )
    use_auth_token: bool = field(
        default=False,
        metadata={
            "help": "Will use the token generated when running `transformers-cli login` (necessary to use this script "
            "with private models)."
        },
    )


def main():
    # See all possible arguments in src/transformers/training_args.py
    # or by passing the --help flag to this script.
    # We now keep distinct sets of args, for a cleaner separation of concerns.

    parser = HfArgumentParser((ModelArguments, DataTrainingArguments, TrainingArguments, MultiLingAdapterArguments))

    if len(sys.argv) == 2 and sys.argv[1].endswith(".json"):
        # If we pass only one argument to the script and it's the path to a json file,
        # let's parse it to get our arguments.
        model_args, data_args, training_args, adapter_args = parser.parse_json_file(
            json_file=os.path.abspath(sys.argv[1])
        )
    else:
        model_args, data_args, training_args, adapter_args = parser.parse_args_into_dataclasses()

    # Detecting last checkpoint.
    last_checkpoint = None
    if os.path.isdir(training_args.output_dir) and training_args.do_train and not training_args.overwrite_output_dir:
        last_checkpoint = get_last_checkpoint(training_args.output_dir)
        if last_checkpoint is None and len(os.listdir(training_args.output_dir)) > 0:
            raise ValueError(
                f"Output directory ({training_args.output_dir}) already exists and is not empty. "
                "Use --overwrite_output_dir to overcome."
            )
        elif last_checkpoint is not None:
            logger.info(
                f"Checkpoint detected, resuming training at {last_checkpoint}. To avoid this behavior, change "
                "the `--output_dir` or add `--overwrite_output_dir` to train from scratch."
            )

    # Setup logging
    logging.basicConfig(
        format="%(asctime)s - %(levelname)s - %(name)s -   %(message)s",
        datefmt="%m/%d/%Y %H:%M:%S",
        handlers=[logging.StreamHandler(sys.stdout)],
    )
    logger.setLevel(logging.INFO if is_main_process(training_args.local_rank) else logging.WARN)

    # Log on each process the small summary:
    logger.warning(
        f"Process rank: {training_args.local_rank}, device: {training_args.device}, n_gpu: {training_args.n_gpu}"
        + f"distributed training: {bool(training_args.local_rank != -1)}, 16-bits training: {training_args.fp16}"
    )
    # Set the verbosity to info of the Transformers logger (on main process only):
    if is_main_process(training_args.local_rank):
        transformers.utils.logging.set_verbosity_info()
        transformers.utils.logging.enable_default_handler()
        transformers.utils.logging.enable_explicit_format()
    logger.info(f"Training/evaluation parameters {training_args}")

    # Set seed before initializing model.
    set_seed(training_args.seed)

    # Get the datasets: you can either provide your own CSV/JSON training and evaluation files (see below)
    # or specify a GLUE benchmark task (the dataset will be downloaded automatically from the datasets Hub).
    #
    # For CSV/JSON files, this script will use as labels the column called 'label' and as pair of sentences the
    # sentences in columns called 'sentence1' and 'sentence2' if such column exists or the first two columns not named
    # label if at least two columns are provided.
    #
    # If the CSVs/JSONs contain only one non-label column, the script does single sentence classification on this
    # single column. You can easily tweak this behavior (see below)
    #
    # In distributed training, the load_dataset function guarantee that only one local process can concurrently
    # download the dataset.
    if data_args.task_name is not None:
        # Downloading and loading a dataset from the hub.
        datasets = load_dataset("glue", data_args.task_name)
    else:
        # Loading a dataset from your local files.
        # CSV/JSON training and evaluation files are needed.
        data_files = {"train": data_args.train_file, "validation": data_args.validation_file}

        # Get the test dataset: you can provide your own CSV/JSON test file (see below)
        # when you use `do_predict` without specifying a GLUE benchmark task.
        if training_args.do_predict:
            if data_args.test_file is not None:
                train_extension = data_args.train_file.split(".")[-1]
                test_extension = data_args.test_file.split(".")[-1]
                assert (
                    test_extension == train_extension
                ), "`test_file` should have the same extension (csv or json) as `train_file`."
                data_files["test"] = data_args.test_file
            else:
                raise ValueError("Need either a GLUE task or a test file for `do_predict`.")

        for key in data_files.keys():
            logger.info(f"load a local file for {key}: {data_files[key]}")

        if data_args.train_file.endswith(".csv"):
            # Loading a dataset from local csv files
            datasets = load_dataset("csv", data_files=data_files)
        else:
            # Loading a dataset from local json files
            datasets = load_dataset("json", data_files=data_files)
    # See more about loading any type of standard or custom dataset at
    # https://huggingface.co/docs/datasets/loading_datasets.html.

    # Labels
    if data_args.task_name is not None:
        is_regression = data_args.task_name == "stsb"
        if not is_regression:
            label_list = datasets["train"].features["label"].names
            num_labels = len(label_list)
        else:
            num_labels = 1
    else:
        # Trying to have good defaults here, don't hesitate to tweak to your needs.
        is_regression = datasets["train"].features["label"].dtype in ["float32", "float64"]
        if is_regression:
            num_labels = 1
        else:
            # A useful fast method:
            # https://huggingface.co/docs/datasets/package_reference/main_classes.html#datasets.Dataset.unique
            label_list = datasets["train"].unique("label")
            label_list.sort()  # Let's sort it for determinism
            num_labels = len(label_list)

    # Load pretrained model and tokenizer
    #
    # In distributed training, the .from_pretrained methods guarantee that only one local process can concurrently
    # download model & vocab.
    config = AutoConfig.from_pretrained(
        model_args.config_name if model_args.config_name else model_args.model_name_or_path,
        num_labels=num_labels,
        finetuning_task=data_args.task_name,
        cache_dir=model_args.cache_dir,
        revision=model_args.model_revision,
        use_auth_token=True if model_args.use_auth_token else None,
    )
    tokenizer = AutoTokenizer.from_pretrained(
        model_args.tokenizer_name if model_args.tokenizer_name else model_args.model_name_or_path,
        cache_dir=model_args.cache_dir,
        use_fast=model_args.use_fast_tokenizer,
        revision=model_args.model_revision,
        use_auth_token=True if model_args.use_auth_token else None,
    )
    model = AutoModelForSequenceClassification.from_pretrained(
        model_args.model_name_or_path,
        from_tf=bool(".ckpt" in model_args.model_name_or_path),
        config=config,
        cache_dir=model_args.cache_dir,
        revision=model_args.model_revision,
        use_auth_token=True if model_args.use_auth_token else None,
    )

    # Setup adapters
    if adapter_args.train_adapter:
        task_name = data_args.task_name or "glue"
        # check if adapter already exists, otherwise add it
        if task_name not in model.config.adapters:
            # resolve the adapter config
            adapter_config = AdapterConfig.load(
                adapter_args.adapter_config,
                non_linearity=adapter_args.adapter_non_linearity,
                reduction_factor=adapter_args.adapter_reduction_factor,
            )
            # load a pre-trained from Hub if specified
            if adapter_args.load_adapter:
                model.load_adapter(
                    adapter_args.load_adapter,
                    AdapterType.text_task,
                    config=adapter_config,
                    load_as=task_name,
                )
            # otherwise, add a fresh adapter
            else:
                model.add_adapter(task_name, config=adapter_config)
        # optionally load a pre-trained language adapter
        if adapter_args.load_lang_adapter:
            # resolve the language adapter config
            lang_adapter_config = AdapterConfig.load(
                adapter_args.lang_adapter_config,
                non_linearity=adapter_args.lang_adapter_non_linearity,
                reduction_factor=adapter_args.lang_adapter_reduction_factor,
            )
            # load the language adapter from Hub
            lang_adapter_name = model.load_adapter(
                adapter_args.load_lang_adapter,
                AdapterType.text_lang,
                config=lang_adapter_config,
                load_as=adapter_args.language,
            )
        else:
            lang_adapter_name = None
        # Freeze all model weights except of those of this adapter
        model.train_adapter([task_name])
        # Set the adapters to be used in every forward pass
        if lang_adapter_name:
            model.set_active_adapters([lang_adapter_name, task_name])
        else:
            model.set_active_adapters([task_name])
    else:
        if adapter_args.load_adapter or adapter_args.load_lang_adapter:
            raise ValueError(
                "Adapters can only be loaded in adapters training mode."
                "Use --train_adapter to enable adapter training"
            )

    # Preprocessing the datasets
    if data_args.task_name is not None:
        sentence1_key, sentence2_key = task_to_keys[data_args.task_name]
    else:
        # Again, we try to have some nice defaults but don't hesitate to tweak to your use case.
        non_label_column_names = [name for name in datasets["train"].column_names if name != "label"]
        if "sentence1" in non_label_column_names and "sentence2" in non_label_column_names:
            sentence1_key, sentence2_key = "sentence1", "sentence2"
        else:
            if len(non_label_column_names) >= 2:
                sentence1_key, sentence2_key = non_label_column_names[:2]
            else:
                sentence1_key, sentence2_key = non_label_column_names[0], None

    # Padding strategy
    if data_args.pad_to_max_length:
        padding = "max_length"
    else:
        # We will pad later, dynamically at batch creation, to the max sequence length in each batch
        padding = False

    # Some models have set the order of the labels to use, so let's make sure we do use it.
    label_to_id = None
    if (
        model.config.label2id != PretrainedConfig(num_labels=num_labels).label2id
        and data_args.task_name is not None
        and not is_regression
    ):
        # Some have all caps in their config, some don't.
        label_name_to_id = {k.lower(): v for k, v in model.config.label2id.items()}
        if list(sorted(label_name_to_id.keys())) == list(sorted(label_list)):
            label_to_id = {i: label_name_to_id[label_list[i]] for i in range(num_labels)}
        else:
            logger.warn(
                "Your model seems to have been trained with labels, but they don't match the dataset: ",
                f"model labels: {list(sorted(label_name_to_id.keys()))}, dataset labels: {list(sorted(label_list))}."
                "\nIgnoring the model labels as a result.",
            )
    elif data_args.task_name is None and not is_regression:
        label_to_id = {v: i for i, v in enumerate(label_list)}

    def preprocess_function(examples):
        # Tokenize the texts
        args = (
            (examples[sentence1_key],) if sentence2_key is None else (examples[sentence1_key], examples[sentence2_key])
        )
        result = tokenizer(*args, padding=padding, max_length=data_args.max_seq_length, truncation=True)

        # Map labels to IDs (not necessary for GLUE tasks)
        if label_to_id is not None and "label" in examples:
            result["label"] = [label_to_id[l] for l in examples["label"]]
        return result

    datasets = datasets.map(preprocess_function, batched=True, load_from_cache_file=not data_args.overwrite_cache)

    train_dataset = datasets["train"]
    eval_dataset = datasets["validation_matched" if data_args.task_name == "mnli" else "validation"]
    if data_args.task_name is not None or data_args.test_file is not None:
        test_dataset = datasets["test_matched" if data_args.task_name == "mnli" else "test"]

    # Log a few random samples from the training set:
    for index in random.sample(range(len(train_dataset)), 3):
        logger.info(f"Sample {index} of the training set: {train_dataset[index]}.")

    # Get the metric function
    if data_args.task_name is not None:
        metric = load_metric("glue", data_args.task_name)
    # TODO: When datasets metrics include regular accuracy, make an else here and remove special branch from
    # compute_metrics

    # You can define your custom compute_metrics function. It takes an `EvalPrediction` object (a namedtuple with a
    # predictions and label_ids field) and has to return a dictionary string to float.
    def compute_metrics(p: EvalPrediction):
        preds = p.predictions[0] if isinstance(p.predictions, tuple) else p.predictions
        preds = np.squeeze(preds) if is_regression else np.argmax(preds, axis=1)
        if data_args.task_name is not None:
            result = metric.compute(predictions=preds, references=p.label_ids)
            if len(result) > 1:
                result["combined_score"] = np.mean(list(result.values())).item()
            return result
        elif is_regression:
            return {"mse": ((preds - p.label_ids) ** 2).mean().item()}
        else:
            return {"accuracy": (preds == p.label_ids).astype(np.float32).mean().item()}

    # Data collator will default to DataCollatorWithPadding, so we change it if we already did the padding.
    if data_args.pad_to_max_length:
        data_collator = default_data_collator
    elif training_args.fp16:
        data_collator = DataCollatorWithPadding(tokenizer, pad_to_multiple_of=8)
    else:
        data_collator = None

    # Initialize our Trainer
    trainer = Trainer(
        model=model,
        args=training_args,
        train_dataset=train_dataset,
        eval_dataset=eval_dataset if training_args.do_eval else None,
        compute_metrics=compute_metrics,
        tokenizer=tokenizer,
<<<<<<< HEAD
        # Data collator will default to DataCollatorWithPadding, so we change it if we already did the padding.
        data_collator=default_data_collator if data_args.pad_to_max_length else None,
        do_save_full_model=not adapter_args.train_adapter,
        do_save_adapters=adapter_args.train_adapter,
=======
        data_collator=data_collator,
>>>>>>> bae0c79f
    )

    # Training
    if training_args.do_train:
        if last_checkpoint is not None:
            checkpoint = last_checkpoint
        elif os.path.isdir(model_args.model_name_or_path):
            checkpoint = model_args.model_name_or_path
        else:
            checkpoint = None
        train_result = trainer.train(resume_from_checkpoint=checkpoint)
        metrics = train_result.metrics

        trainer.save_model()  # Saves the tokenizer too for easy upload

        output_train_file = os.path.join(training_args.output_dir, "train_results.txt")
        if trainer.is_world_process_zero():
            with open(output_train_file, "w") as writer:
                logger.info("***** Train results *****")
                for key, value in sorted(metrics.items()):
                    logger.info(f"  {key} = {value}")
                    writer.write(f"{key} = {value}\n")

            # Need to save the state, since Trainer.save_model saves only the tokenizer with the model
            trainer.state.save_to_json(os.path.join(training_args.output_dir, "trainer_state.json"))

    # Evaluation
    eval_results = {}
    if training_args.do_eval:
        logger.info("*** Evaluate ***")

        # Loop to handle MNLI double evaluation (matched, mis-matched)
        tasks = [data_args.task_name]
        eval_datasets = [eval_dataset]
        if data_args.task_name == "mnli":
            tasks.append("mnli-mm")
            eval_datasets.append(datasets["validation_mismatched"])

        for eval_dataset, task in zip(eval_datasets, tasks):
            eval_result = trainer.evaluate(eval_dataset=eval_dataset)

            output_eval_file = os.path.join(training_args.output_dir, f"eval_results_{task}.txt")
            if trainer.is_world_process_zero():
                with open(output_eval_file, "w") as writer:
                    logger.info(f"***** Eval results {task} *****")
                    for key, value in sorted(eval_result.items()):
                        logger.info(f"  {key} = {value}")
                        writer.write(f"{key} = {value}\n")

            eval_results.update(eval_result)

    if training_args.do_predict:
        logger.info("*** Test ***")

        # Loop to handle MNLI double evaluation (matched, mis-matched)
        tasks = [data_args.task_name]
        test_datasets = [test_dataset]
        if data_args.task_name == "mnli":
            tasks.append("mnli-mm")
            test_datasets.append(datasets["test_mismatched"])

        for test_dataset, task in zip(test_datasets, tasks):
            # Removing the `label` columns because it contains -1 and Trainer won't like that.
            test_dataset.remove_columns_("label")
            predictions = trainer.predict(test_dataset=test_dataset).predictions
            predictions = np.squeeze(predictions) if is_regression else np.argmax(predictions, axis=1)

            output_test_file = os.path.join(training_args.output_dir, f"test_results_{task}.txt")
            if trainer.is_world_process_zero():
                with open(output_test_file, "w") as writer:
                    logger.info(f"***** Test results {task} *****")
                    writer.write("index\tprediction\n")
                    for index, item in enumerate(predictions):
                        if is_regression:
                            writer.write(f"{index}\t{item:3.3f}\n")
                        else:
                            item = label_list[item]
                            writer.write(f"{index}\t{item}\n")
    return eval_results


def _mp_fn(index):
    # For xla_spawn (TPUs)
    main()


if __name__ == "__main__":
    main()<|MERGE_RESOLUTION|>--- conflicted
+++ resolved
@@ -452,14 +452,9 @@
         eval_dataset=eval_dataset if training_args.do_eval else None,
         compute_metrics=compute_metrics,
         tokenizer=tokenizer,
-<<<<<<< HEAD
-        # Data collator will default to DataCollatorWithPadding, so we change it if we already did the padding.
-        data_collator=default_data_collator if data_args.pad_to_max_length else None,
+        data_collator=data_collator,
         do_save_full_model=not adapter_args.train_adapter,
         do_save_adapters=adapter_args.train_adapter,
-=======
-        data_collator=data_collator,
->>>>>>> bae0c79f
     )
 
     # Training
