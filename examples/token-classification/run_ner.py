--- conflicted
+++ resolved
@@ -149,23 +149,8 @@
         and not training_args.overwrite_output_dir
     ):
         raise ValueError(
-<<<<<<< HEAD
-            f"Output directory ({training_args.output_dir}) already exists and is not empty. "
-            f"Use --overwrite_output_dir to overcome."
-        )
-
-    module = import_module("tasks")
-    try:
-        token_classification_task_clazz = getattr(module, model_args.task_type)
-        token_classification_task: TokenClassificationTask = token_classification_task_clazz()
-    except AttributeError:
-        raise ValueError(
-            f"Task {model_args.task_type} needs to be defined as a TokenClassificationTask subclass in {module}. "
-            f"Available tasks classes are: {TokenClassificationTask.__subclasses__()}"
-=======
             f"Output directory ({training_args.output_dir}) already exists and is not empty."
             "Use --overwrite_output_dir to overcome."
->>>>>>> d5b3e56d
         )
 
     # Setup logging
@@ -256,10 +241,9 @@
         cache_dir=model_args.cache_dir,
     )
 
-<<<<<<< HEAD
     # Setup adapters
     if adapter_args.train_adapter:
-        task_name = "ner"
+        task_name = data_args.dataset_name or "ner"
         # check if adapter already exists, otherwise add it
         if task_name not in model.config.adapters.adapter_list(AdapterType.text_task):
             # resolve the adapter config
@@ -304,18 +288,6 @@
         else:
             model.set_active_adapters([task_name])
 
-    # Get datasets
-    train_dataset = (
-        TokenClassificationDataset(
-            token_classification_task=token_classification_task,
-            data_dir=data_args.data_dir,
-            tokenizer=tokenizer,
-            labels=labels,
-            model_type=config.model_type,
-            max_seq_length=data_args.max_seq_length,
-            overwrite_cache=data_args.overwrite_cache,
-            mode=Split.train,
-=======
     # Preprocessing the dataset
     # Padding strategy
     padding = "max_length" if data_args.pad_to_max_length else False
@@ -329,7 +301,6 @@
             # We use this argument because the texts in our dataset are lists of words (with a label for each word).
             is_split_into_words=True,
             return_offsets_mapping=True,
->>>>>>> d5b3e56d
         )
         offset_mappings = tokenized_inputs.pop("offset_mapping")
         labels = []
