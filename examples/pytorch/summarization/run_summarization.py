#!/usr/bin/env python
# coding=utf-8
# Copyright 2021 The HuggingFace Team. All rights reserved.
#
# Licensed under the Apache License, Version 2.0 (the "License");
# you may not use this file except in compliance with the License.
# You may obtain a copy of the License at
#
#     http://www.apache.org/licenses/LICENSE-2.0
#
# Unless required by applicable law or agreed to in writing, software
# distributed under the License is distributed on an "AS IS" BASIS,
# WITHOUT WARRANTIES OR CONDITIONS OF ANY KIND, either express or implied.
# See the License for the specific language governing permissions and
# limitations under the License.
"""
Fine-tuning the library models for sequence to sequence.
"""
# You can also adapt this script on your own sequence to sequence task. Pointers for this are left as comments.

import logging
import os
import sys
from dataclasses import dataclass, field
from typing import Optional

import datasets
import nltk  # Here to have a nice missing dependency error message early on
import numpy as np
from datasets import load_dataset, load_metric

import transformers
import transformers.adapters.composition as ac
from filelock import FileLock
from transformers import (
    AdapterConfig,
    AutoConfig,
    AutoModelForSeq2SeqLM,
    AutoTokenizer,
    DataCollatorForSeq2Seq,
    EarlyStoppingCallback,
    HfArgumentParser,
<<<<<<< HEAD
    MultiLingAdapterArguments,
    Seq2SeqAdapterTrainer,
=======
    MBart50Tokenizer,
    MBart50TokenizerFast,
    MBartTokenizer,
    MBartTokenizerFast,
>>>>>>> bfa65467
    Seq2SeqTrainer,
    Seq2SeqTrainingArguments,
    set_seed,
)
from transformers.file_utils import is_offline_mode
from transformers.trainer_utils import get_last_checkpoint
from transformers.utils import check_min_version
from transformers.utils.versions import require_version


# Will error if the minimal version of Transformers is not installed. Remove at your own risks.
check_min_version("4.17.0")

require_version("datasets>=1.8.0", "To fix: pip install -r examples/pytorch/summarization/requirements.txt")

logger = logging.getLogger(__name__)

try:
    nltk.data.find("tokenizers/punkt")
except (LookupError, OSError):
    if is_offline_mode():
        raise LookupError(
            "Offline mode: run this script without TRANSFORMERS_OFFLINE first to download nltk data files"
        )
    with FileLock(".lock") as lock:
        nltk.download("punkt", quiet=True)

# A list of all multilingual tokenizer which require lang attribute.
MULTILINGUAL_TOKENIZERS = [MBartTokenizer, MBartTokenizerFast, MBart50Tokenizer, MBart50TokenizerFast]


@dataclass
class ModelArguments:
    """
    Arguments pertaining to which model/config/tokenizer we are going to fine-tune from.
    """

    model_name_or_path: str = field(
        metadata={"help": "Path to pretrained model or model identifier from huggingface.co/models"}
    )
    config_name: Optional[str] = field(
        default=None, metadata={"help": "Pretrained config name or path if not the same as model_name"}
    )
    tokenizer_name: Optional[str] = field(
        default=None, metadata={"help": "Pretrained tokenizer name or path if not the same as model_name"}
    )
    cache_dir: Optional[str] = field(
        default=None,
        metadata={"help": "Where to store the pretrained models downloaded from huggingface.co"},
    )
    use_fast_tokenizer: bool = field(
        default=True,
        metadata={"help": "Whether to use one of the fast tokenizer (backed by the tokenizers library) or not."},
    )
    model_revision: str = field(
        default="main",
        metadata={"help": "The specific model version to use (can be a branch name, tag name or commit id)."},
    )
    use_auth_token: bool = field(
        default=False,
        metadata={
            "help": "Will use the token generated when running `transformers-cli login` (necessary to use this script "
            "with private models)."
        },
    )
    resize_position_embeddings: Optional[bool] = field(
        default=None,
        metadata={
            "help": "Whether to automatically resize the position embeddings if `max_source_length` exceeds "
            "the model's position embeddings."
        },
    )


@dataclass
class DataTrainingArguments:
    """
    Arguments pertaining to what data we are going to input our model for training and eval.
    """

    lang: str = field(default=None, metadata={"help": "Language id for summarization."})

    dataset_name: Optional[str] = field(
        default=None, metadata={"help": "The name of the dataset to use (via the datasets library)."}
    )
    dataset_config_name: Optional[str] = field(
        default=None, metadata={"help": "The configuration name of the dataset to use (via the datasets library)."}
    )
    text_column: Optional[str] = field(
        default=None,
        metadata={"help": "The name of the column in the datasets containing the full texts (for summarization)."},
    )
    summary_column: Optional[str] = field(
        default=None,
        metadata={"help": "The name of the column in the datasets containing the summaries (for summarization)."},
    )
    train_file: Optional[str] = field(
        default=None, metadata={"help": "The input training data file (a jsonlines or csv file)."}
    )
    validation_file: Optional[str] = field(
        default=None,
        metadata={
            "help": "An optional input evaluation data file to evaluate the metrics (rouge) on "
            "(a jsonlines or csv file)."
        },
    )
    test_file: Optional[str] = field(
        default=None,
        metadata={
            "help": "An optional input test data file to evaluate the metrics (rouge) on " "(a jsonlines or csv file)."
        },
    )
    overwrite_cache: bool = field(
        default=False, metadata={"help": "Overwrite the cached training and evaluation sets"}
    )
    preprocessing_num_workers: Optional[int] = field(
        default=None,
        metadata={"help": "The number of processes to use for the preprocessing."},
    )
    max_source_length: Optional[int] = field(
        default=1024,
        metadata={
            "help": "The maximum total input sequence length after tokenization. Sequences longer "
            "than this will be truncated, sequences shorter will be padded."
        },
    )
    max_target_length: Optional[int] = field(
        default=128,
        metadata={
            "help": "The maximum total sequence length for target text after tokenization. Sequences longer "
            "than this will be truncated, sequences shorter will be padded."
        },
    )
    val_max_target_length: Optional[int] = field(
        default=None,
        metadata={
            "help": "The maximum total sequence length for validation target text after tokenization. Sequences longer "
            "than this will be truncated, sequences shorter will be padded. Will default to `max_target_length`."
            "This argument is also used to override the ``max_length`` param of ``model.generate``, which is used "
            "during ``evaluate`` and ``predict``."
        },
    )
    pad_to_max_length: bool = field(
        default=False,
        metadata={
            "help": "Whether to pad all samples to model maximum sentence length. "
            "If False, will pad the samples dynamically when batching to the maximum length in the batch. More "
            "efficient on GPU but very bad for TPU."
        },
    )
    max_train_samples: Optional[int] = field(
        default=None,
        metadata={
            "help": "For debugging purposes or quicker training, truncate the number of training examples to this "
            "value if set."
        },
    )
    max_eval_samples: Optional[int] = field(
        default=None,
        metadata={
            "help": "For debugging purposes or quicker training, truncate the number of evaluation examples to this "
            "value if set."
        },
    )
    max_predict_samples: Optional[int] = field(
        default=None,
        metadata={
            "help": "For debugging purposes or quicker training, truncate the number of prediction examples to this "
            "value if set."
        },
    )
    num_beams: Optional[int] = field(
        default=None,
        metadata={
            "help": "Number of beams to use for evaluation. This argument will be passed to ``model.generate``, "
            "which is used during ``evaluate`` and ``predict``."
        },
    )
    ignore_pad_token_for_loss: bool = field(
        default=True,
        metadata={
            "help": "Whether to ignore the tokens corresponding to padded labels in the loss computation or not."
        },
    )
    source_prefix: Optional[str] = field(
        default="", metadata={"help": "A prefix to add before every source text (useful for T5 models)."}
    )

    forced_bos_token: Optional[str] = field(
        default=None,
        metadata={
            "help": "The token to force as the first generated token after the decoder_start_token_id."
            "Useful for multilingual models like mBART where the first generated token"
            "needs to be the target language token (Usually it is the target language token)"
        },
    )
    patience: Optional[int] = field(
        default=None,
        metadata={
            "help": "Stop training when the metric specified for `metric_for_best_model` worsend for `patience` number of evaluation calls."
        },
    )

    def __post_init__(self):
        if self.dataset_name is None and self.train_file is None and self.validation_file is None:
            raise ValueError("Need either a dataset name or a training/validation file.")
        else:
            if self.train_file is not None:
                extension = self.train_file.split(".")[-1]
                assert extension in ["csv", "json"], "`train_file` should be a csv or a json file."
            if self.validation_file is not None:
                extension = self.validation_file.split(".")[-1]
                assert extension in ["csv", "json"], "`validation_file` should be a csv or a json file."
        if self.val_max_target_length is None:
            self.val_max_target_length = self.max_target_length


summarization_name_mapping = {
    "amazon_reviews_multi": ("review_body", "review_title"),
    "big_patent": ("description", "abstract"),
    "cnn_dailymail": ("article", "highlights"),
    "orange_sum": ("text", "summary"),
    "pn_summary": ("article", "summary"),
    "psc": ("extract_text", "summary_text"),
    "samsum": ("dialogue", "summary"),
    "thaisum": ("body", "summary"),
    "xglue": ("news_body", "news_title"),
    "xsum": ("document", "summary"),
    "wiki_summary": ("article", "highlights"),
}


def main():
    # See all possible arguments in src/transformers/training_args.py
    # or by passing the --help flag to this script.
    # We now keep distinct sets of args, for a cleaner separation of concerns.

    parser = HfArgumentParser(
        (ModelArguments, DataTrainingArguments, Seq2SeqTrainingArguments, MultiLingAdapterArguments)
    )
    if len(sys.argv) == 2 and sys.argv[1].endswith(".json"):
        # If we pass only one argument to the script and it's the path to a json file,
        # let's parse it to get our arguments.
        model_args, data_args, training_args, adapter_args = parser.parse_json_file(
            json_file=os.path.abspath(sys.argv[1])
        )
    else:
        model_args, data_args, training_args, adapter_args = parser.parse_args_into_dataclasses()

    # Setup logging
    logging.basicConfig(
        format="%(asctime)s - %(levelname)s - %(name)s - %(message)s",
        datefmt="%m/%d/%Y %H:%M:%S",
        handlers=[logging.StreamHandler(sys.stdout)],
    )
    log_level = training_args.get_process_log_level()
    logger.setLevel(log_level)
    datasets.utils.logging.set_verbosity(log_level)
    transformers.utils.logging.set_verbosity(log_level)
    transformers.utils.logging.enable_default_handler()
    transformers.utils.logging.enable_explicit_format()

    # Log on each process the small summary:
    logger.warning(
        f"Process rank: {training_args.local_rank}, device: {training_args.device}, n_gpu: {training_args.n_gpu}"
        + f"distributed training: {bool(training_args.local_rank != -1)}, 16-bits training: {training_args.fp16}"
    )
    logger.info(f"Training/evaluation parameters {training_args}")

    if data_args.source_prefix is None and model_args.model_name_or_path in [
        "t5-small",
        "t5-base",
        "t5-large",
        "t5-3b",
        "t5-11b",
    ]:
        logger.warning(
            "You're running a t5 model but didn't provide a source prefix, which is the expected, e.g. with "
            "`--source_prefix 'summarize: ' `"
        )

    # Detecting last checkpoint.
    last_checkpoint = None
    if os.path.isdir(training_args.output_dir) and training_args.do_train and not training_args.overwrite_output_dir:
        last_checkpoint = get_last_checkpoint(training_args.output_dir)
        if last_checkpoint is None and len(os.listdir(training_args.output_dir)) > 0:
            raise ValueError(
                f"Output directory ({training_args.output_dir}) already exists and is not empty. "
                "Use --overwrite_output_dir to overcome."
            )
        elif last_checkpoint is not None and training_args.resume_from_checkpoint is None:
            logger.info(
                f"Checkpoint detected, resuming training at {last_checkpoint}. To avoid this behavior, change "
                "the `--output_dir` or add `--overwrite_output_dir` to train from scratch."
            )

    # Set seed before initializing model.
    set_seed(training_args.seed)

    # Get the datasets: you can either provide your own CSV/JSON training and evaluation files (see below)
    # or just provide the name of one of the public datasets available on the hub at https://huggingface.co/datasets/
    # (the dataset will be downloaded automatically from the datasets Hub).
    #
    # For CSV/JSON files this script will use the first column for the full texts and the second column for the
    # summaries (unless you specify column names for this with the `text_column` and `summary_column` arguments).
    #
    # In distributed training, the load_dataset function guarantee that only one local process can concurrently
    # download the dataset.
    if data_args.dataset_name is not None:
        # Downloading and loading a dataset from the hub.
        raw_datasets = load_dataset(
            data_args.dataset_name, data_args.dataset_config_name, cache_dir=model_args.cache_dir
        )
    else:
        data_files = {}
        if data_args.train_file is not None:
            data_files["train"] = data_args.train_file
            extension = data_args.train_file.split(".")[-1]
        if data_args.validation_file is not None:
            data_files["validation"] = data_args.validation_file
            extension = data_args.validation_file.split(".")[-1]
        if data_args.test_file is not None:
            data_files["test"] = data_args.test_file
            extension = data_args.test_file.split(".")[-1]
        raw_datasets = load_dataset(extension, data_files=data_files, cache_dir=model_args.cache_dir)
    # See more about loading any type of standard or custom dataset (from files, python dict, pandas DataFrame, etc) at
    # https://huggingface.co/docs/datasets/loading_datasets.html.

    # Load pretrained model and tokenizer
    #
    # Distributed training:
    # The .from_pretrained methods guarantee that only one local process can concurrently
    # download model & vocab.
    config = AutoConfig.from_pretrained(
        model_args.config_name if model_args.config_name else model_args.model_name_or_path,
        cache_dir=model_args.cache_dir,
        revision=model_args.model_revision,
        use_auth_token=True if model_args.use_auth_token else None,
    )
    tokenizer = AutoTokenizer.from_pretrained(
        model_args.tokenizer_name if model_args.tokenizer_name else model_args.model_name_or_path,
        cache_dir=model_args.cache_dir,
        use_fast=model_args.use_fast_tokenizer,
        revision=model_args.model_revision,
        use_auth_token=True if model_args.use_auth_token else None,
    )
    model = AutoModelForSeq2SeqLM.from_pretrained(
        model_args.model_name_or_path,
        from_tf=bool(".ckpt" in model_args.model_name_or_path),
        config=config,
        cache_dir=model_args.cache_dir,
        revision=model_args.model_revision,
        use_auth_token=True if model_args.use_auth_token else None,
    )

    model.resize_token_embeddings(len(tokenizer))

    if model.config.decoder_start_token_id is None and isinstance(tokenizer, (MBartTokenizer, MBartTokenizerFast)):
        if isinstance(tokenizer, MBartTokenizer):
            model.config.decoder_start_token_id = tokenizer.lang_code_to_id[data_args.lang]
        else:
            model.config.decoder_start_token_id = tokenizer.convert_tokens_to_ids(data_args.lang)

    if model.config.decoder_start_token_id is None:
        raise ValueError("Make sure that `config.decoder_start_token_id` is correctly defined")

    if (
        hasattr(model.config, "max_position_embeddings")
        and model.config.max_position_embeddings < data_args.max_source_length
    ):
        if model_args.resize_position_embeddings is None:
            logger.warning(
                f"Increasing the model's number of position embedding vectors from {model.config.max_position_embeddings} "
                f"to {data_args.max_source_length}."
            )
            model.resize_position_embeddings(data_args.max_source_length)
        elif model_args.resize_position_embeddings:
            model.resize_position_embeddings(data_args.max_source_length)
        else:
            raise ValueError(
                f"`--max_source_length` is set to {data_args.max_source_length}, but the model only has {model.config.max_position_embeddings}"
                f" position encodings. Consider either reducing `--max_source_length` to {model.config.max_position_embeddings} or to automatically "
                "resize the model's position encodings by passing `--resize_position_embeddings`."
            )

    # Setup adapters
    if adapter_args.train_adapter:
        task_name = data_args.dataset_name or "summarization"
        # check if adapter already exists, otherwise add it
        if task_name not in model.config.adapters:
            # resolve the adapter config
            adapter_config = AdapterConfig.load(
                adapter_args.adapter_config,
                non_linearity=adapter_args.adapter_non_linearity,
                reduction_factor=adapter_args.adapter_reduction_factor,
            )
            # load a pre-trained from Hub if specified
            if adapter_args.load_adapter:
                model.load_adapter(
                    adapter_args.load_adapter,
                    config=adapter_config,
                    load_as=task_name,
                )
            # otherwise, add a fresh adapter
            else:
                model.add_adapter(task_name, config=adapter_config)
        # optionally load a pre-trained language adapter
        if adapter_args.load_lang_adapter:
            # resolve the language adapter config
            lang_adapter_config = AdapterConfig.load(
                adapter_args.lang_adapter_config,
                non_linearity=adapter_args.lang_adapter_non_linearity,
                reduction_factor=adapter_args.lang_adapter_reduction_factor,
            )
            # load the language adapter from Hub
            lang_adapter_name = model.load_adapter(
                adapter_args.load_lang_adapter,
                config=lang_adapter_config,
                load_as=adapter_args.language,
            )
        else:
            lang_adapter_name = None
        # Freeze all model weights except of those of this adapter
        model.train_adapter([task_name])
        # Set the adapters to be used in every forward pass
        if lang_adapter_name:
            model.set_active_adapters(ac.Stack(lang_adapter_name, task_name))
        else:
            model.set_active_adapters(task_name)
    else:
        if adapter_args.load_adapter or adapter_args.load_lang_adapter:
            raise ValueError(
                "Adapters can only be loaded in adapters training mode."
                "Use --train_adapter to enable adapter training"
            )

    prefix = data_args.source_prefix if data_args.source_prefix is not None else ""

    # Preprocessing the datasets.
    # We need to tokenize inputs and targets.
    if training_args.do_train:
        column_names = raw_datasets["train"].column_names
    elif training_args.do_eval:
        column_names = raw_datasets["validation"].column_names
    elif training_args.do_predict:
        column_names = raw_datasets["test"].column_names
    else:
        logger.info("There is nothing to do. Please pass `do_train`, `do_eval` and/or `do_predict`.")
        return

    if isinstance(tokenizer, tuple(MULTILINGUAL_TOKENIZERS)):
        assert (
            data_args.lang is not None
        ), f"{tokenizer.__class__.__name__} is a multilingual tokenizer which requires --lang argument"

        tokenizer.src_lang = data_args.lang
        tokenizer.tgt_lang = data_args.lang

        # For multilingual translation models like mBART-50 and M2M100 we need to force the target language token
        # as the first generated token. We ask the user to explicitly provide this as --forced_bos_token argument.
        forced_bos_token_id = (
            tokenizer.lang_code_to_id[data_args.forced_bos_token] if data_args.forced_bos_token is not None else None
        )
        model.config.forced_bos_token_id = forced_bos_token_id

    # Get the column names for input/target.
    dataset_columns = summarization_name_mapping.get(data_args.dataset_name, None)
    if data_args.text_column is None:
        text_column = dataset_columns[0] if dataset_columns is not None else column_names[0]
    else:
        text_column = data_args.text_column
        if text_column not in column_names:
            raise ValueError(
                f"--text_column' value '{data_args.text_column}' needs to be one of: {', '.join(column_names)}"
            )
    if data_args.summary_column is None:
        summary_column = dataset_columns[1] if dataset_columns is not None else column_names[1]
    else:
        summary_column = data_args.summary_column
        if summary_column not in column_names:
            raise ValueError(
                f"--summary_column' value '{data_args.summary_column}' needs to be one of: {', '.join(column_names)}"
            )

    # Temporarily set max_target_length for training.
    max_target_length = data_args.max_target_length
    padding = "max_length" if data_args.pad_to_max_length else False

    if training_args.label_smoothing_factor > 0 and not hasattr(model, "prepare_decoder_input_ids_from_labels"):
        logger.warning(
            "label_smoothing is enabled but the `prepare_decoder_input_ids_from_labels` method is not defined for"
            f"`{model.__class__.__name__}`. This will lead to loss being calculated twice and will take up more memory"
        )

    def preprocess_function(examples):
        # remove pairs where at least one record is None

        inputs, targets = [], []
        for i in range(len(examples[text_column])):
            if examples[text_column][i] is not None and examples[summary_column][i] is not None:
                inputs.append(examples[text_column][i])
                targets.append(examples[summary_column][i])

        inputs = [prefix + inp for inp in inputs]
        model_inputs = tokenizer(inputs, max_length=data_args.max_source_length, padding=padding, truncation=True)

        # Setup the tokenizer for targets
        with tokenizer.as_target_tokenizer():
            labels = tokenizer(targets, max_length=max_target_length, padding=padding, truncation=True)

        # If we are padding here, replace all tokenizer.pad_token_id in the labels by -100 when we want to ignore
        # padding in the loss.
        if padding == "max_length" and data_args.ignore_pad_token_for_loss:
            labels["input_ids"] = [
                [(l if l != tokenizer.pad_token_id else -100) for l in label] for label in labels["input_ids"]
            ]

        model_inputs["labels"] = labels["input_ids"]
        return model_inputs

    if training_args.do_train:
        if "train" not in raw_datasets:
            raise ValueError("--do_train requires a train dataset")
        train_dataset = raw_datasets["train"]
        if data_args.max_train_samples is not None:
            train_dataset = train_dataset.select(range(data_args.max_train_samples))
        with training_args.main_process_first(desc="train dataset map pre-processing"):
            train_dataset = train_dataset.map(
                preprocess_function,
                batched=True,
                num_proc=data_args.preprocessing_num_workers,
                remove_columns=column_names,
                load_from_cache_file=not data_args.overwrite_cache,
                desc="Running tokenizer on train dataset",
            )

    if training_args.do_eval:
        max_target_length = data_args.val_max_target_length
        if "validation" not in raw_datasets:
            raise ValueError("--do_eval requires a validation dataset")
        eval_dataset = raw_datasets["validation"]
        if data_args.max_eval_samples is not None:
            eval_dataset = eval_dataset.select(range(data_args.max_eval_samples))
        with training_args.main_process_first(desc="validation dataset map pre-processing"):
            eval_dataset = eval_dataset.map(
                preprocess_function,
                batched=True,
                num_proc=data_args.preprocessing_num_workers,
                remove_columns=column_names,
                load_from_cache_file=not data_args.overwrite_cache,
                desc="Running tokenizer on validation dataset",
            )

    if training_args.do_predict:
        max_target_length = data_args.val_max_target_length
        if "test" not in raw_datasets:
            raise ValueError("--do_predict requires a test dataset")
        predict_dataset = raw_datasets["test"]
        if data_args.max_predict_samples is not None:
            predict_dataset = predict_dataset.select(range(data_args.max_predict_samples))
        with training_args.main_process_first(desc="prediction dataset map pre-processing"):
            predict_dataset = predict_dataset.map(
                preprocess_function,
                batched=True,
                num_proc=data_args.preprocessing_num_workers,
                remove_columns=column_names,
                load_from_cache_file=not data_args.overwrite_cache,
                desc="Running tokenizer on prediction dataset",
            )

    # Data collator
    label_pad_token_id = -100 if data_args.ignore_pad_token_for_loss else tokenizer.pad_token_id
    data_collator = DataCollatorForSeq2Seq(
        tokenizer,
        model=model,
        label_pad_token_id=label_pad_token_id,
        pad_to_multiple_of=8 if training_args.fp16 else None,
    )

    # Metric
    metric = load_metric("rouge")

    def postprocess_text(preds, labels):
        preds = [pred.strip() for pred in preds]
        labels = [label.strip() for label in labels]

        # rougeLSum expects newline after each sentence
        preds = ["\n".join(nltk.sent_tokenize(pred)) for pred in preds]
        labels = ["\n".join(nltk.sent_tokenize(label)) for label in labels]

        return preds, labels

    def compute_metrics(eval_preds):
        preds, labels = eval_preds
        if isinstance(preds, tuple):
            preds = preds[0]
        decoded_preds = tokenizer.batch_decode(preds, skip_special_tokens=True)
        if data_args.ignore_pad_token_for_loss:
            # Replace -100 in the labels as we can't decode them.
            labels = np.where(labels != -100, labels, tokenizer.pad_token_id)
        decoded_labels = tokenizer.batch_decode(labels, skip_special_tokens=True)

        # Some simple post-processing
        decoded_preds, decoded_labels = postprocess_text(decoded_preds, decoded_labels)

        result = metric.compute(predictions=decoded_preds, references=decoded_labels, use_stemmer=True)
        # Extract a few results from ROUGE
        result = {key: value.mid.fmeasure * 100 for key, value in result.items()}

        prediction_lens = [np.count_nonzero(pred != tokenizer.pad_token_id) for pred in preds]
        result["gen_len"] = np.mean(prediction_lens)
        result = {k: round(v, 4) for k, v in result.items()}
        return result

    # Early stopping
    if data_args.patience and data_args.patience > 0:
        training_args.load_best_model_at_end = True

    # Initialize our Trainer
    trainer_class = Seq2SeqAdapterTrainer if adapter_args.train_adapter else Seq2SeqTrainer
    trainer = trainer_class(
        model=model,
        args=training_args,
        train_dataset=train_dataset if training_args.do_train else None,
        eval_dataset=eval_dataset if training_args.do_eval else None,
        tokenizer=tokenizer,
        data_collator=data_collator,
        compute_metrics=compute_metrics if training_args.predict_with_generate else None,
    )
    if data_args.patience and data_args.patience > 0:
        callback = EarlyStoppingCallback(early_stopping_patience=data_args.patience)
        trainer.add_callback(callback)

    # Training
    if training_args.do_train:
        checkpoint = None
        if training_args.resume_from_checkpoint is not None:
            checkpoint = training_args.resume_from_checkpoint
        elif last_checkpoint is not None:
            checkpoint = last_checkpoint
        train_result = trainer.train(resume_from_checkpoint=checkpoint)
        trainer.save_model()  # Saves the tokenizer too for easy upload

        metrics = train_result.metrics
        max_train_samples = (
            data_args.max_train_samples if data_args.max_train_samples is not None else len(train_dataset)
        )
        metrics["train_samples"] = min(max_train_samples, len(train_dataset))

        trainer.log_metrics("train", metrics)
        trainer.save_metrics("train", metrics)
        trainer.save_state()

    # Evaluation
    results = {}
    max_length = (
        training_args.generation_max_length
        if training_args.generation_max_length is not None
        else data_args.val_max_target_length
    )
    num_beams = data_args.num_beams if data_args.num_beams is not None else training_args.generation_num_beams
    if training_args.do_eval:
        logger.info("*** Evaluate ***")
        metrics = trainer.evaluate(max_length=max_length, num_beams=num_beams, metric_key_prefix="eval")
        max_eval_samples = data_args.max_eval_samples if data_args.max_eval_samples is not None else len(eval_dataset)
        metrics["eval_samples"] = min(max_eval_samples, len(eval_dataset))

        trainer.log_metrics("eval", metrics)
        trainer.save_metrics("eval", metrics)

    if training_args.do_predict:
        logger.info("*** Predict ***")

        predict_results = trainer.predict(
            predict_dataset, metric_key_prefix="predict", max_length=max_length, num_beams=num_beams
        )
        metrics = predict_results.metrics
        max_predict_samples = (
            data_args.max_predict_samples if data_args.max_predict_samples is not None else len(predict_dataset)
        )
        metrics["predict_samples"] = min(max_predict_samples, len(predict_dataset))

        trainer.log_metrics("predict", metrics)
        trainer.save_metrics("predict", metrics)

        if trainer.is_world_process_zero():
            if training_args.predict_with_generate:
                predictions = tokenizer.batch_decode(
                    predict_results.predictions, skip_special_tokens=True, clean_up_tokenization_spaces=True
                )
                predictions = [pred.strip() for pred in predictions]
                output_prediction_file = os.path.join(training_args.output_dir, "generated_predictions.txt")
                with open(output_prediction_file, "w") as writer:
                    writer.write("\n".join(predictions))

    kwargs = {"finetuned_from": model_args.model_name_or_path, "tasks": "summarization"}
    if data_args.dataset_name is not None:
        kwargs["dataset_tags"] = data_args.dataset_name
        if data_args.dataset_config_name is not None:
            kwargs["dataset_args"] = data_args.dataset_config_name
            kwargs["dataset"] = f"{data_args.dataset_name} {data_args.dataset_config_name}"
        else:
            kwargs["dataset"] = data_args.dataset_name

    if data_args.lang is not None:
        kwargs["language"] = data_args.lang

    if training_args.push_to_hub:
        trainer.push_to_hub(**kwargs)
    else:
        trainer.create_model_card(**kwargs)

    return results


def _mp_fn(index):
    # For xla_spawn (TPUs)
    main()


if __name__ == "__main__":
    main()<|MERGE_RESOLUTION|>--- conflicted
+++ resolved
@@ -40,15 +40,12 @@
     DataCollatorForSeq2Seq,
     EarlyStoppingCallback,
     HfArgumentParser,
-<<<<<<< HEAD
-    MultiLingAdapterArguments,
-    Seq2SeqAdapterTrainer,
-=======
     MBart50Tokenizer,
     MBart50TokenizerFast,
     MBartTokenizer,
     MBartTokenizerFast,
->>>>>>> bfa65467
+    MultiLingAdapterArguments,
+    Seq2SeqAdapterTrainer,
     Seq2SeqTrainer,
     Seq2SeqTrainingArguments,
     set_seed,
